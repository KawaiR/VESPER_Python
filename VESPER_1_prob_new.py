# coding: utf-8
import concurrent.futures
import copy
#from types import NoneType
import mrcfile
import multiprocessing
import numba
import numpy as np
import os
import pyfftw
import time
from datetime import datetime
from pathlib import Path
from scipy import ndimage
from scipy.spatial.transform import Rotation as R
from tqdm import tqdm

pyfftw.config.PLANNER_EFFORT = "FFTW_MEASURE"
pyfftw.config.NUM_THREADS = multiprocessing.cpu_count()


class mrc_obj:
    """A mrc object that represents the density data and statistics of a given mrc file"""

    def __init__(self, path):
        # open the specified mrcfile and read the header information
        mrc = mrcfile.open(path)
        data = mrc.data
        header = mrc.header

        # read and store the voxel widths and dimensions from the header
        self.xdim = int(header.nx)
        self.ydim = int(header.ny)
        self.zdim = int(header.nz)
        self.xwidth = mrc.voxel_size.x
        self.ywidth = mrc.voxel_size.y
        self.zwidth = mrc.voxel_size.z

        # set the center to be the half the dimensions
        self.cent = np.array([self.xdim * 0.5, self.ydim * 0.5, self.zdim * 0.5,
                              ])

        # read and store the origin coordinate from the header
        self.orig = np.array([header.origin.x, header.origin.y, header.origin.z])

        # swap the xz axes of density data array and store in self.data
        self.data = np.swapaxes(copy.deepcopy(data), 0, 2)

        # create 1d representation of the density value by flattening the data array
        self.dens = data.flatten()

        # initialize the vector array to be same shape as data but will all zeros
        self.vec = np.zeros((self.xdim, self.ydim, self.zdim, 3), dtype="float32")

        # initialize all the statistics values
        self.dsum = None  # total density value
        self.Nact = None  # non-zero density voxel count
        self.ave = None  # average density value
        self.std_norm_ave = None  # L2 norm nomalized with average density value
        self.std = None  # unnormalize L2 norm


def mrc_set_vox_size(mrc, th=0.00, voxel_size=7.0):
    """Set the voxel size for the specified mrc_obj

    Args:
        mrc (mrc_obj): [the target mrc_obj to set the voxel size for]
        th (float, optional): preset threshold for density cutoff. Defaults to 0.01.
        voxel_size (float, optional): the granularity of the voxel in terms of angstroms. Defaults to 7.0.

    Returns:
        mrc (mrc_obj): the original mrc_obj
        mrc_new (mrc_obj): a processed mrc_obj
    """

    # if th < 0 add th to all value
    if th < 0:
        mrc.dens = mrc.dens - th
        th = 0.0

    # zero all the values less than threshold
    mrc.dens[mrc.dens < th] = 0.0
    mrc.data[mrc.data < th] = 0.0

    # calculate maximum distance for non-zero entries
    non_zero_index_list = np.array(np.nonzero(mrc.data)).T
    cent_arr = np.array(mrc.cent)
    d2_list = np.linalg.norm(non_zero_index_list - cent_arr, axis=1)
    dmax = max(d2_list)

    print()
    print("#dmax=" + str(dmax / mrc.xwidth))
    dmax = dmax * mrc.xwidth

    # set new center
    new_cent = mrc.cent * mrc.xwidth + mrc.orig

    tmp_size = 2 * dmax / voxel_size

    # get the best size suitable for fft operation
    new_xdim = pyfftw.next_fast_len(int(tmp_size))

    # set new origins
    new_orig = new_cent - 0.5 * new_xdim * voxel_size

    # create new mrc object
    mrc_new = copy.deepcopy(mrc)
    mrc_new.orig = new_orig
    mrc_new.xdim = new_xdim
    mrc_new.ydim = new_xdim
    mrc_new.zdim = new_xdim
    mrc_new.cent = new_cent
    mrc_new.xwidth = mrc_new.ywidth = mrc_new.zwidth = voxel_size

    print("Nvox= " + str(mrc_new.xdim) + ", " + str(mrc_new.ydim) + ", " +
          str(mrc_new.zdim))
    print("cent= " + str(new_cent[0]) + ", " + str(new_cent[1]) + ", " +
          str(new_cent[2]))
    print("ori= " + str(new_orig[0]) + ", " + str(new_orig[1]) + ", " +
          str(new_orig[2]))

    return mrc, mrc_new


# @numba.jit(nopython=True)
# def apply_kern(arr, kernel):
#     """Jit compiled function to apply a kernel to a given array (element-wise product).
#
#     Args:
#         arr (numpy.array): the array to apply the kernel on
#         kernel (numpy.array): the kernel to be applied, should be the same shape as the input arr
#
#     Returns:
#         dtotal (float): the total density
#         filtered (numpy.array): the filtered array
#     """
#     filtered = np.multiply(arr, kernel)  # apply guassian kernel
#     dtotal = np.sum(filtered)
#     return dtotal, filtered
#
#
# def gkern3d(l=5, sig=1.):
#     """
#     creates a 3D gaussian kernel with side length `l` and a sigma of `sig`
#     """
#     ax = np.linspace(-(l - 1) / 2., (l - 1) / 2., l)
#     gauss = np.exp(-0.5 * np.square(ax) / np.square(sig))  # calculate gaussian kernel along 1d axis
#     kernel = (gauss[..., None] * gauss)[..., None] * gauss  # out product to produce form 3d kernel
#     kernel = kernel / np.sum(kernel)  # Normalization
#     return kernel
#
#
# def fastVEC(mrc_source, mrc_dest, dreso=16.0, calc_vec=True):
#     """A function that resample the mrc object to preset voxel size and calculate the vector and other statistics
#
#     Args:
#         mrc_source (mrc_obj): The source mrc_obj
#         mrc_dest (mrc_obj): The destination mrc_obj
#         dreso (float, optional): Gaussian kernel window size. Defaults to 16.0.
#         calc_vec (bool, optional): Choose to calculate the vector or not, not required for simulated probability maps. Defaults to True.
#
#     Returns:
#         mrc_dest (mrc_obj): converted mrc_obj
#     """
#
#     print("#Start VEC")
#     gstep = mrc_source.xwidth
#     sigma = (dreso / gstep) * 0.3  # calculate the sigma value, 0.3 is an abitrary coefficient
#     fmaxd = (dreso / gstep) * 2.0  # calculate filter maximum radius
#     print("#maxd= {fmaxd}".format(fmaxd=fmaxd))
#
#     dsum = 0.0  # sum of all calculated density values
#     Nact = 0  # non-zero density count
#
#     kernel_length = int(2 * np.ceil(fmaxd)) + 1  # calculate the kernel length
#     g_kern = gkern3d(kernel_length, sigma)  # generate kernel
#
#     # iterate over the all the positions in the new grid
#     for x in tqdm(range(mrc_dest.xdim)):
#         for y in range(mrc_dest.ydim):
#             for z in range(mrc_dest.zdim):
#
#                 xyz_arr = np.array((x, y, z))
#
#                 # find the center in the old grid
#                 pos = (xyz_arr * mrc_dest.xwidth + mrc_dest.orig -
#                        mrc_source.orig) / mrc_source.xwidth
#
#                 # calculate the index for 1d density vector representation
#                 ind = mrc_dest.xdim * mrc_dest.ydim * z + mrc_dest.xdim * y + x
#
#                 # skip calculation if position is outside of the old grid
#                 if (pos[0] < 0 or pos[1] < 0 or pos[2] < 0
#                         or pos[0] >= mrc_source.xdim
#                         or pos[1] >= mrc_source.ydim
#                         or pos[2] >= mrc_source.zdim):
#                     mrc_dest.dens[ind] = 0.0
#                     mrc_dest.vec[x][y][z] = 0.0
#                     continue
#
#                 # skip calculation if the old position has zero density
#                 if mrc_source.data[int(pos[0])][int(pos[1])][int(pos[2])] == 0:
#                     mrc_dest.dens[ind] = 0.0
#                     mrc_dest.vec[x][y][z] = 0.0
#                     continue
#
#                 # Start Point
#                 stp = (pos - fmaxd).astype(np.int32)
#
#                 # End Point
#                 endp = (pos + fmaxd + 1).astype(np.int32)
#
#                 # initialize padding flags
#                 x_left_padding = False
#                 y_left_padding = False
#                 z_left_padding = False
#
#                 # set start and end point, add padding if applicable
#                 if stp[0] < 0:
#                     x_left_padding = True
#                     stp[0] = 0
#                 if stp[1] < 0:
#                     y_left_padding = True
#                     stp[1] = 0
#                 if stp[2] < 0:
#                     z_left_padding = True
#                     stp[2] = 0
#
#                 if endp[0] > mrc_source.xdim:
#                     endp[0] = mrc_source.xdim
#                 if endp[1] > mrc_source.ydim:
#                     endp[1] = mrc_source.ydim
#                 if endp[2] > mrc_source.zdim:
#                     endp[2] = mrc_source.zdim
#                 # compute the total density
#                 selected_region = mrc_source.data[stp[0]:endp[0], stp[1]:endp[1],
#                                   stp[2]:endp[2]]  # select the region to be sampled in the original map
#
#                 padding = kernel_length - (endp - stp)  # calculate padding values
#
#                 kernel_x_range, kernel_y_range, kernel_z_range = [0, 0], [0, 0], [0,
#                                                                                   0]  # init padding values to be all zeros
#
#                 # apply the directions for padding values
#                 if padding[0] != 0:
#                     if x_left_padding:
#                         kernel_x_range = [padding[0], 0]
#                     else:
#                         kernel_x_range = [0, padding[0]]
#                 if padding[1] != 0:
#                     if y_left_padding:
#                         kernel_y_range = [padding[1], 0]
#                     else:
#                         kernel_y_range = [0, padding[1]]
#                 if padding[2] != 0:
#                     if z_left_padding:
#                         kernel_z_range = [padding[2], 0]
#                     else:
#                         kernel_z_range = [0, padding[2]]
#
#                 # apply padding to the selected region in old map
#                 padded_region = np.pad(selected_region, (
#                     (kernel_x_range[0], kernel_x_range[1]), (kernel_y_range[0], kernel_y_range[1]),
#                     (kernel_z_range[0], kernel_z_range[1])))
#
#                 # apply the kernel to the padded array
#                 dtotal, weighted_samples = apply_kern(padded_region, g_kern)
#
#                 # fill in the dens and data array
#                 mrc_dest.dens[ind] = dtotal
#                 mrc_dest.data[x][y][z] = dtotal
#
#                 # calculate the vector value using center_of_mass and normalize
#                 if calc_vec:
#                     vec = np.array(ndimage.center_of_mass(weighted_samples) - np.array([kernel_length] * 3) / 2.)
#
#                     if dtotal == 0:
#                         mrc_dest.vec[x][y][z] = 0.0
#                         continue
#
#                     normalized_v = vec / np.sqrt(np.sum(vec ** 2))  # normalization to unit vector
#                     mrc_dest.vec[x][y][z] = normalized_v  # fill in the vector array in new map
#
#                 dsum += dtotal
#                 Nact += 1
#
#     print("#End LDP")
#     print(dsum)
#     print(Nact)
#
#     mrc_dest.dsum = dsum
#     mrc_dest.Nact = Nact
#     mrc_dest.ave = dsum / float(Nact)
#     mrc_dest.std = np.linalg.norm(mrc_dest.dens[mrc_dest.dens > 0])
#     mrc_dest.std_norm_ave = np.linalg.norm(mrc_dest.dens[mrc_dest.dens > 0] -
#                                            mrc_dest.ave)
#
#     print("#MAP AVE={ave} STD={std} STD_norm={std_norm}".format(
#         ave=mrc_dest.ave, std=mrc_dest.std, std_norm=mrc_dest.std_norm_ave))
#
#     return mrc_dest


@numba.jit(nopython=True)
def calc(stp, endp, pos, mrc1_data, fsiv):
    dtotal = 0.0
    pos2 = np.zeros((3,))

    for xp in range(stp[0], endp[0]):
        rx = float(xp) - pos[0]
        rx = rx ** 2
        for yp in range(stp[1], endp[1]):
            ry = float(yp) - pos[1]
            ry = ry ** 2
            for zp in range(stp[2], endp[2]):
                rz = float(zp) - pos[2]
                rz = rz ** 2
                d2 = rx + ry + rz
                v = mrc1_data[xp][yp][zp] * np.exp(-1.5 * d2 * fsiv)
                dtotal += v
                pos2[0] += v * xp
                pos2[1] += v * yp
                pos2[2] += v * zp

    return dtotal, pos2


def fastVEC(mrc_source, mrc_dest, dreso=16.0):
    gstep = mrc_source.xwidth
    fs = (dreso / gstep) * 0.5
    fs = fs ** 2
    fsiv = 1.0 / fs
    fmaxd = (dreso / gstep) * 2.0

    # print("#maxd={fmaxd}".format(fmaxd=fmaxd), "#fsiv=" + str(fsiv))

    for x in range(mrc_dest.xdim):
        for y in range(mrc_dest.ydim):
            for z in range(mrc_dest.zdim):

                xyz_arr = np.array((x, y, z))
                pos = (xyz_arr * mrc_dest.xwidth + mrc_dest.orig - mrc_source.orig) / mrc_source.xwidth

                # check density

                if (
                        pos[0] < 0
                        or pos[1] < 0
                        or pos[2] < 0
                        or pos[0] >= mrc_source.xdim
                        or pos[1] >= mrc_source.ydim
                        or pos[2] >= mrc_source.zdim
                ):
                    continue

                if mrc_source.data[int(pos[0])][int(pos[1])][int(pos[2])] == 0:
                    continue

                # Start Point
                stp = (pos - fmaxd).astype(np.int32)

                # set start and end point
                if stp[0] < 0:
                    stp[0] = 0
                if stp[1] < 0:
                    stp[1] = 0
                if stp[2] < 0:
                    stp[2] = 0

                # End Point
                endp = (pos + fmaxd + 1).astype(np.int32)

                if endp[0] >= mrc_source.xdim:
                    endp[0] = mrc_source.xdim
                if endp[1] >= mrc_source.ydim:
                    endp[1] = mrc_source.ydim
                if endp[2] >= mrc_source.zdim:
                    endp[2] = mrc_source.zdim

                # compute the total density
                dtotal, pos2 = calc(stp, endp, pos, mrc_source.data, fsiv)

                mrc_dest.data[x][y][z] = dtotal

                if dtotal == 0:
                    continue

                rd = 1.0 / dtotal

                pos2 *= rd

                tmpcd = pos2 - pos

                dvec = np.sqrt(tmpcd[0] ** 2 + tmpcd[1] ** 2 + tmpcd[2] ** 2)

                if dvec == 0:
                    dvec = 1.0

                rdvec = 1.0 / dvec

                mrc_dest.vec[x][y][z] = tmpcd * rdvec

    mrc_dest.dsum = np.sum(mrc_dest.data)
    mrc_dest.Nact = np.count_nonzero(mrc_dest.data)
    mrc_dest.ave = np.mean(mrc_dest.data[mrc_dest.data > 0])
    mrc_dest.std = np.linalg.norm(mrc_dest.data[mrc_dest.data > 0])
    mrc_dest.std_norm_ave = np.linalg.norm(mrc_dest.data[mrc_dest.data > 0] - mrc_dest.ave)

    print("#MAP SUM={sum} COUNT={cnt} AVE={ave} STD={std} STD_norm={std_norm}".format(sum=mrc_dest.dsum,
                                                                                      cnt=mrc_dest.Nact,
                                                                                      ave=mrc_dest.ave,
                                                                                      std=mrc_dest.std,
                                                                                      std_norm=mrc_dest.std_norm_ave))

    return mrc_dest


@numba.jit(nopython=True)
def rot_pos_mtx(mtx, vec):
    """Rotate a vector or matrix using a rotation matrix.

    Args:
        mtx (numpy.array): the rotation matrix
        vec (numpy.array): the vector/matrix to be rotated

    Returns:
        ret (numpy.array): the rotated vector/matrix
    """
    mtx = mtx.astype(np.float32)
    vec = vec.astype(np.float32)

    ret = vec @ mtx

    return ret


def rot_mrc(orig_mrc_data, orig_mrc_vec, angle):
    """A function to rotation the density and vector array by a specified angle.

    Args:
        orig_mrc_data (numpy.array): the data array to be rotated
        orig_mrc_vec (numpy.array): the vector array to be rotated
        angle (float, float, float): the angle of rotation in degrees

    Returns:
        new_vec_array (numpy.array): rotated vector array
        new_data_array (numpy.array): rotated data array
    """

    # set the dimension to be x dimension as all dimension are the same
    dim = orig_mrc_vec.shape[0]

    # create array for the positions after rotation
    new_pos = np.array(np.meshgrid(np.arange(dim), np.arange(dim), np.arange(dim), )).T.reshape(-1, 3)

    # set the rotation center
    cent = 0.5 * float(dim)

    # get relative new positions from center
    new_pos = new_pos - cent

    # init the rotation matrix by euler angle
    r = R.from_euler("ZYX", angle, degrees=True)
    mtx = r.as_matrix()
    mtx[np.isclose(mtx, 0, atol=1e-15)] = 0

    # reversely rotate the new position lists to get old positions
    old_pos = rot_pos_mtx(np.flip(mtx).T, new_pos) + cent

    # concatenate combine two position array horizontally for later filtering
    combined_arr = np.hstack((old_pos, new_pos))

    # filter values outside the boundaries
    in_bound_mask = (
            (old_pos[:, 0] >= 0)
            & (old_pos[:, 1] >= 0)
            & (old_pos[:, 2] >= 0)
            & (old_pos[:, 0] < dim)
            & (old_pos[:, 1] < dim)
            & (old_pos[:, 2] < dim)
    )

    # get the mask of all the values inside boundary
    combined_arr = combined_arr[in_bound_mask]

    # convert the index to integer
    combined_arr = combined_arr.astype(np.int32)

    # get the old index array
    index_arr = combined_arr[:, 0:3]

    # get the index that has non-zero density by masking
    dens_mask = orig_mrc_data[index_arr[:, 0], index_arr[:, 1], index_arr[:, 2]] != 0.0
    non_zero_rot_list = combined_arr[dens_mask]

    # get the non-zero vec and dens values
    non_zero_vec = orig_mrc_vec[non_zero_rot_list[:, 0], non_zero_rot_list[:, 1], non_zero_rot_list[:, 2]]
    non_zero_dens = orig_mrc_data[non_zero_rot_list[:, 0], non_zero_rot_list[:, 1], non_zero_rot_list[:, 2]]
    new_vec = rot_pos_mtx(np.flip(mtx), non_zero_vec)

    # init new vec and dens array
    new_vec_array = np.zeros_like(orig_mrc_vec)
    new_data_array = np.zeros_like(orig_mrc_data)

    # find the new indices
    new_ind_arr = (non_zero_rot_list[:, 3:6] + cent).astype(int)

    # fill in the values to new vec and dens array
    new_vec_array[new_ind_arr[:, 0], new_ind_arr[:, 1], new_ind_arr[:, 2]] = new_vec
    new_data_array[new_ind_arr[:, 0], new_ind_arr[:, 1], new_ind_arr[:, 2]] = non_zero_dens

    return new_vec_array, new_data_array


def find_best_trans_list(input_list):
    """find the best translation based on list of FFT transformation results

    Args:
        input_list (numpy.array): FFT result list

    Returns:
        best (float): the maximum score found
        trans (list(int)): the best translation associated with the maximum score
    """

    sum_arr = np.zeros_like(input_list[0])
    for arr in input_list:
        sum_arr = sum_arr + arr
    best = np.amax(sum_arr)
    trans = np.unravel_index(sum_arr.argmax(), sum_arr.shape)

    return best, trans


def find_best_trans_list_prob(input_list, alpha):
    """find the best translation based on list of Z score normalised FFT transformation results

    Args:
        input_list (numpy.array): FFT result list, alpha: weighting parameter

    Returns:
        best (float): the maximum score found
        trans (list(int)): the best translation associated with the maximum score
        best_prob: the maximum probability normalised score
    """

    sum_arr = np.zeros_like(input_list[0])
    # for arr in input_list:
    dot_array = input_list[0] + input_list[1] + input_list[2]
    # avg_dot=np.sum(dot_array)/(dot_array.shape[0])
    ave_dot = np.mean(dot_array)
    std_dot = np.std(dot_array)
    dot_array_z = (dot_array - ave_dot) / std_dot

    prob_array = input_list[3] + input_list[4] + input_list[5] + input_list[6]
    # avg_dot=np.sum(dot_array)/(dot_array.shape[0])
    ave_prob = np.mean(prob_array)
    std_prob = np.std(prob_array)
    prob_array_z = (prob_array - ave_prob) / std_prob

    # sum_arr = sum_arr+input_list[0]+input_list[1]+input_list[2]+(input_list[3] + input_list[4] + input_list[5] + input_list[6])/5000000.00
    if alpha == 1:
        sum_arr = sum_arr + dot_array_z + prob_array_z
    else:
        sum_arr = sum_arr + (alpha) * dot_array_z + (1 - alpha) * prob_array_z
    prob_arr = input_list[3] + input_list[4] + input_list[5] + input_list[6]
    best = np.amax(sum_arr)
    best_prob = np.amax(prob_array_z)
    trans = np.unravel_index(sum_arr.argmax(), sum_arr.shape)

    return best, trans, best_prob


def fft_search_score_trans(target_X, target_Y, target_Z, search_vec, a, b, c, fft_object, ifft_object):
    """A function perform FFT transformation on the query density vectors and finds the best translation on 3D vectors.

    Args:
        target_X, target_Y, target_Z (numpy.array): FFT transformed result from target map for xyz axies
        search_vec (numpy.array): the input query map vector array
        a, b, c (numpy.array): empty n-bytes aligned arrays for holding intermediate values in the transformation
        fft_object (pyfftw.FFTW): preset FFT transformation plan
        ifft_object (pyfftw.FFTW): preset inverse FFT transformation plan

    Returns:
        best (float): the maximum score found
        trans (list(int)): the best translation associated with the maximum score
    """

    # make copies of the original vector arrays
    x2 = copy.deepcopy(search_vec[..., 0])
    y2 = copy.deepcopy(search_vec[..., 1])
    z2 = copy.deepcopy(search_vec[..., 2])

    # FFT transformations and vector product
    X2 = np.zeros_like(target_X)
    np.copyto(a, x2)
    np.copyto(X2, fft_object(a))
    dot_X = target_X * X2
    np.copyto(b, dot_X)
    dot_x = np.zeros_like(x2)
    np.copyto(dot_x, ifft_object(b))

    Y2 = np.zeros_like(target_Y)
    np.copyto(a, y2)
    np.copyto(Y2, fft_object(a))
    dot_Y = target_Y * Y2
    np.copyto(b, dot_Y)
    dot_y = np.zeros_like(y2)
    np.copyto(dot_y, ifft_object(b))

    Z2 = np.zeros_like(target_Z)
    np.copyto(a, z2)
    np.copyto(Z2, fft_object(a))
    dot_Z = target_Z * Z2
    np.copyto(b, dot_Z)
    dot_z = np.zeros_like(z2)
    np.copyto(dot_z, ifft_object(b))

    return find_best_trans_list([dot_x, dot_y, dot_z])


def fft_search_best_dot(target_list, query_list, a, b, c, fft_object, ifft_object):
    """A better version of the fft_search_score_trans function that finds the best dot product for the target and
    query list of vectors.

    Args:
        target_list (list(numpy.array)): FFT transformed result from target map (any dimensions)
        query_list (list(numpy.array)): the input query map vector array (must has the same dimensions as target_list)
        a, b, c (numpy.array): empty n-bytes aligned arrays for holding intermediate values in the transformation
        fft_object (pyfftw.FFTW): preset FFT transformation plan
        ifft_object (pyfftw.FFTW): preset inverse FFT transformation plan

    Returns: dot_product_list: (list(numpy.array)): vector product result that can be fed into find_best_trans_list()
    to find best translation
    """

    dot_product_list = []
    for target_complex, query_real in zip(target_list, query_list):
        query_complex = np.zeros_like(target_complex)
        np.copyto(a, query_real)
        np.copyto(query_complex, fft_object(a))
        dot_complex = target_complex * query_complex
        np.copyto(b, dot_complex)
        dot_real = np.zeros_like(query_real)
        np.copyto(dot_real, ifft_object(b))

        dot_product_list.append(dot_real)

    return dot_product_list


@numba.jit(nopython=True)
def laplacian_filter(arr):
    """A simple laplacian filter applied to an array with the kernel [[0, 1, 0], [1, -6, 1], [0, 1, 0]].

    Args:
        arr (numpy.array): the array to be filtered

    Returns:
        new_arr (numpy.array): the filtered array
    """

    xdim = arr.shape[0]
    ydim = arr.shape[1]
    zdim = arr.shape[2]
    new_arr = np.zeros_like(arr)
    for x in range(xdim):
        for y in range(ydim):
            for z in range(zdim):
                if arr[x][y][z] > 0:
                    new_arr[x][y][z] = -6.0 * arr[x][y][z]
                    if (x + 1 < xdim):
                        new_arr[x][y][z] += arr[x + 1][y][z]
                    if (x - 1 >= 0):
                        new_arr[x][y][z] += arr[x - 1][y][z]
                    if (y + 1 < ydim):
                        new_arr[x][y][z] += arr[x][y + 1][z]
                    if (y - 1 >= 0):
                        new_arr[x][y][z] += arr[x][y - 1][z]
                    if (z + 1 < zdim):
                        new_arr[x][y][z] += arr[x][y][z + 1]
                    if (z - 1 >= 0):
                        new_arr[x][y][z] += arr[x][y][z - 1]
    return new_arr


def fft_search_score_trans_1d(target_X, search_data, a, b, fft_object, ifft_object, mode, ave=None):
    """1D version of fft_search_score_trans.

    Args:
        target_X (numpy.array): FFT transformed result from target map in 1D
        search_data (numpy.array): the input query map array in 1D
        a, b (numpy.array): empty n-bytes aligned arrays for holding intermediate values in the transformation
        fft_object (pyfftw.FFTW): preset FFT transformation plan
        ifft_object (pyfftw.FFTW): preset inverse FFT transformation plan
        mode (string): special mode to use: Overlap, CC, PCC, Laplacian
        ave (float, optional): placeholder for average value. Defaults to None.

    Returns:
        best (float): the maximum score found
        trans (list(int)): the best translation associated with the maximum score
    """

    x2 = copy.deepcopy(search_data)

    if mode == "Overlap":
        x2 = np.where(x2 > 0, 1.0, 0.0)
    elif mode == "CC":
        x2 = np.where(x2 > 0, x2, 0.0)
    elif mode == "PCC":
        x2 = np.where(x2 > 0, x2 - ave, 0.0)
    elif mode == "Laplacian":
        x2 = laplacian_filter(x2)

    X2 = np.zeros_like(target_X)
    np.copyto(a, x2)
    np.copyto(X2, fft_object(a))
    dot_X = target_X * X2
    np.copyto(b, dot_X)
    dot_x = np.zeros_like(x2)
    np.copyto(dot_x, ifft_object(b))

    return find_best_trans_list([dot_x])


def search_map_fft(mrc_target, mrc_search, TopN=10, ang=30, mode="VecProduct", is_eval_mode=False, save_path="."):
    """The main search function for fining the best superimposition for the target and the query map.

    Args:
        mrc_target (mrc_obj): the input target map
        mrc_search (mrc_obj): the input query map
        TopN (int, optional): the number of top superimposition to find. Defaults to 10.
        ang (int, optional): search interval for angular rotation. Defaults to 30.
        mode (str, optional): special modes to use. Defaults to "VecProduct".
        is_eval_mode (bool, optional): set the evaluation mode true will only perform scoring but not searching. Defaults to False.
        save_path (str, optional): the path to save output .pdb files. Defaults to the current directory.

    Returns:
        refined_list (list): a list of refined search results
    """

    if is_eval_mode:
        print("#For Evaluation Mode")
        print("#Please use the same coordinate system and map size for map1 and map2.")
        print("#Example:")
        print("#In Chimera command line: open map1 and map2 as #0 and #1, then type")
        print("#> open map1.mrc")
        print("#> open map2.mrc")
        print("#> vop #1 resample onGrid #0")
        print("#> volume #2 save new.mrc")
        print("#Chimera will generate the resampled map2.mrc as new.mrc")

        _ = get_score(mrc_target, mrc_search.data, mrc_search.vec, [0, 0, 0])

        return None

    # init the target map vectors
    x1 = copy.deepcopy(mrc_target.vec[:, :, :, 0])

    if mode == "VecProduct":
        y1 = copy.deepcopy(mrc_target.vec[:, :, :, 1])
        z1 = copy.deepcopy(mrc_target.vec[:, :, :, 2])

    # Postprocessing for other modes
    if mode == "Overlap":
        x1 = np.where(mrc_target.data > 0, 1.0, 0.0)
    elif mode == "CC":
        x1 = np.where(mrc_target.data > 0, mrc_target.data, 0.0)
    elif mode == "PCC":
        x1 = np.where(mrc_target.data > 0, mrc_target.data - mrc_target.ave, 0.0)
    elif mode == "Laplacian":
        x1 = laplacian_filter(mrc_target.data)

    d3 = mrc_target.xdim ** 3

    rd3 = 1.0 / d3

    X1 = np.fft.rfftn(x1)
    X1 = np.conj(X1)

    if mode == "VecProduct":
        Y1 = np.fft.rfftn(y1)
        Y1 = np.conj(Y1)
        Z1 = np.fft.rfftn(z1)
        Z1 = np.conj(Z1)

    x_angle = []
    y_angle = []
    z_angle = []

    i = 0
    while i < 360:
        x_angle.append(i)
        y_angle.append(i)
        i += ang

    i = 0
    while i <= 180:
        z_angle.append(i)
        i += ang

    angle_comb = np.array(np.meshgrid(x_angle, y_angle, z_angle)).T.reshape(-1, 3)

    # rot_vec_dict, rot_data_dict = rot_init_cuda(mrc_search.data, mrc_search.vec, angle_comb)

    rot_vec_dict = {}
    rot_data_dict = {}

    # search process
    for angle in angle_comb:
        new_vec, new_data = rot_mrc(mrc_search.data, mrc_search.vec, angle)
        rot_vec_dict[tuple(angle)] = new_vec
        rot_data_dict[tuple(angle)] = new_data

    # with concurrent.futures.ProcessPoolExecutor(max_workers=os.cpu_count() - 1) as executor:
    #     trans_vec = {executor.submit(rot_mrc, mrc_search.data, mrc_search.vec, angle): angle for angle in angle_comb}
    #     for future in concurrent.futures.as_completed(trans_vec):
    #         angle = trans_vec[future]
    #         rot_vec_dict[tuple(angle)] = future.result()[0]
    #         rot_data_dict[tuple(angle)] = future.result()[1]

    # fftw plans
    a = pyfftw.empty_aligned((x1.shape), dtype="float32")
    b = pyfftw.empty_aligned((a.shape[0], a.shape[1], a.shape[2] // 2 + 1), dtype="complex64")
    c = pyfftw.empty_aligned((x1.shape), dtype="float32")

    fft_object = pyfftw.FFTW(a, b, axes=(0, 1, 2))
    ifft_object = pyfftw.FFTW(b, c, direction="FFTW_BACKWARD", axes=(0, 1, 2), normalise_idft=False)

    angle_score = []

    for angle in tqdm(angle_comb, desc="FFT Process"):
        rot_mrc_vec = rot_vec_dict[tuple(angle)]
        rot_mrc_data = rot_data_dict[tuple(angle)]

        if mode == "VecProduct":

            x2 = copy.deepcopy(rot_mrc_vec[..., 0])
            y2 = copy.deepcopy(rot_mrc_vec[..., 1])
            z2 = copy.deepcopy(rot_mrc_vec[..., 2])

            target_list = [X1, Y1, Z1]
            query_list = [x2, y2, z2]

            fft_result_list = fft_search_best_dot(target_list, query_list, a, b, c, fft_object, ifft_object)

            best, trans = find_best_trans_list(fft_result_list)

        else:
            best, trans = fft_search_score_trans_1d(
                X1, rot_mrc_data, a, b, fft_object, ifft_object, mode, mrc_target.ave
            )
            if mode == "CC":
                rstd2 = 1.0 / mrc_target.std ** 2
                best = best * rstd2
            if mode == "PCC":
                rstd3 = 1.0 / mrc_target.std_norm_ave ** 2
                best = best * rstd3

        angle_score.append({"angle": tuple(angle),
                            "vec_score": best * rd3,
                            "vec_trans": trans})

    # calculate the ave and std
    score_arr = np.array([row["vec_score"] for row in angle_score])
    ave = np.mean(score_arr)
    std = np.std(score_arr)
    print("\nStd= " + str(std) + " Ave= " + str(ave) + "\n")

    # sort the list and get topN
    sorted_topN = sorted(angle_score, key=lambda x: x["vec_score"], reverse=True)[:TopN]

    for i, result_mrc in enumerate(sorted_topN):
        r = euler2rot(result_mrc["angle"])
        new_trans = convert_trans(mrc_target.cent,
                                  mrc_search.cent,
                                  r,
                                  result_mrc["vec_trans"],
                                  mrc_search.xwidth,
                                  mrc_search.xdim)

        print("M" + str(i),
              "Rotation=",
              "(" + str(result_mrc["angle"][0]),
              str(result_mrc["angle"][1]),
              str(result_mrc["angle"][2]) + ")",
              "Translation=",
              "(" + "{:.3f}".format(new_trans[0]),
              "{:.3f}".format(new_trans[1]),
              "{:.3f}".format(new_trans[2]) + ")"
              )

    print()

    refined_score = []
    if ang > 5.0:

        # setup all the angles for refinement
        # initialize the refinement list by ±5 degrees
        refine_ang_list = []
        for result_mrc in sorted_topN:
            ang = result_mrc["angle"]
            ang_list = np.array(
                np.meshgrid(
                    [ang[0] - 5, ang[0], ang[0] + 5],
                    [ang[1] - 5, ang[1], ang[1] + 5],
                    [ang[2] - 5, ang[2], ang[2] + 5],
                )
            ).T.reshape(-1, 3)

            # sanity check
            ang_list = ang_list[(ang_list[:, 0] < 360) &
                                (ang_list[:, 1] < 360) &
                                (ang_list[:, 2] < 180)]

            ang_list[ang_list < 0] += 360

            refine_ang_list.append(ang_list)

        refine_ang_arr = np.concatenate(refine_ang_list, axis=0)

        # rotate the mrc vector and data according to the list (multi-threaded)
        # with concurrent.futures.ThreadPoolExecutor(max_workers=os.cpu_count() + 4) as executor:
        #     trans_vec = {executor.submit(rot_mrc, mrc_search.data, mrc_search.vec, angle, ): angle for angle in
        #                  refine_ang_arr}
        #     for future in concurrent.futures.as_completed(trans_vec):
        #         angle = trans_vec[future]
        #         rot_vec_dict[tuple(angle)] = future.result()[0]
        #         rot_data_dict[tuple(angle)] = future.result()[1]

        for angle in tqdm(refine_ang_arr, desc="Refining Rotation"):
            vec, data = rot_mrc(mrc_search.data, mrc_search.vec, angle)
            rot_vec_dict[tuple(angle)] = vec
            rot_data_dict[tuple(angle)] = data

        for angle in tqdm(refine_ang_arr, desc="Refining FFT"):

            rot_mrc_vec = rot_vec_dict[tuple(angle)]
            rot_mrc_data = rot_data_dict[tuple(angle)]

            if mode == "VecProduct":
                x2 = copy.deepcopy(rot_mrc_vec[..., 0])
                y2 = copy.deepcopy(rot_mrc_vec[..., 1])
                z2 = copy.deepcopy(rot_mrc_vec[..., 2])

                target_list = [X1, Y1, Z1]
                query_list = [x2, y2, z2]

                fft_result_list = fft_search_best_dot(target_list, query_list, a, b, c, fft_object, ifft_object)
                best, trans = find_best_trans_list(fft_result_list)

            else:
                best, trans = fft_search_score_trans_1d(
                    X1, rot_mrc_data, a, b, fft_object, ifft_object, mode, mrc_target.ave
                )
                if mode == "CC":
                    rstd2 = 1.0 / mrc_target.std ** 2
                    best = best * rstd2
                if mode == "PCC":
                    rstd3 = 1.0 / mrc_target.std_norm_ave ** 2
                    best = best * rstd3

            refined_score.append({"angle": tuple(angle),
                                  "vec_score": best * rd3,
                                  "vec_trans": trans,
                                  "vec": rot_mrc_vec,
                                  "data": rot_mrc_data})

        # sort the list to find the TopN with best scores
        refined_list = sorted(refined_score, key=lambda x: x["vec_score"], reverse=True)[:TopN]

    else:
        # no action taken when refinement is disabled
        refined_list = sorted_topN

    # Write result to PDB files
    folder_path = Path.cwd() / ("VESPER_RUN_" + datetime.now().strftime('%m%d_%H%M'))
    Path.mkdir(folder_path)

    print("\n###Writing results to PDB files###")

    for i, result_mrc in enumerate(refined_list):
        r = euler2rot(result_mrc["angle"])
        new_trans = convert_trans(mrc_target.cent,
                                  mrc_search.cent,
                                  r,
                                  result_mrc["vec_trans"],
                                  mrc_search.xwidth,
                                  mrc_search.xdim)

        print("\n#" + str(i),
              "Rotation=",
              "(" + str(result_mrc["angle"][0]),
              str(result_mrc["angle"][1]),
              str(result_mrc["angle"][2]) + ")",
              "Translation=",
              "(" + "{:.3f}".format(new_trans[0]),
              "{:.3f}".format(new_trans[1]),
              "{:.3f}".format(new_trans[2]) + ")"
              )

        sco_arr = get_score(
            mrc_target,
            result_mrc["data"],
            result_mrc["vec"],
            result_mrc["vec_trans"]
        )

        show_vec(mrc_target.orig,
                 result_mrc["vec"],
                 result_mrc["data"],
                 sco_arr,
                 result_mrc["vec_score"],
                 mrc_search.xwidth,
                 result_mrc["vec_trans"],
                 result_mrc["angle"],
                 folder_path,
                 i)

    return refined_list


def search_map_fft_prob(mrc_P1, mrc_P2, mrc_P3, mrc_P4,
                        mrc_target, mrc_search,
                        mrc_search_p1, mrc_search_p2, mrc_search_p3, mrc_search_p4,
                        ang, alpha=0.0, TopN=10, num_proc=4, vave=-10, vstd=-10, pave=-10, pstd=-10):
    """The main search function for fining the best superimposition for the target and the query map.

    Args:
        mrc_P1: large probability map1
        mrc_P2: large probability map2
        mrc_P3: large probability map3
        mrc_P4: large probability map4
        mrc_search_p1: query probability map1
        mrc_search_p2: query probability map2
        mrc_search_p3: query probability map3
        mrc_search_p4: query probability map4
        alpha: weighting parameter
        mrc_target (mrc_obj): the input target map
        mrc_search (mrc_obj): the input query map
        TopN (int, optional): the number of top superimposition to find. Defaults to 10.
        ang (int, optional): search interval for angular rotation. Defaults to 30.
        mode (str, optional): special modes to use. Defaults to "VecProduct".
        is_eval_mode (bool, optional): set the evaluation mode true will only perform scoring but not searching. Defaults to False.
        save_path (str, optional): the path to save output .pdb files. Defaults to the current directory.

    Returns:
        refined_list (list): a list of refined search results including the probability score
    """

    # init the target map vectors
    # does this part need to be changed?
    x1 = copy.deepcopy(mrc_target.vec[:, :, :, 0])
    y1 = copy.deepcopy(mrc_target.vec[:, :, :, 1])
    z1 = copy.deepcopy(mrc_target.vec[:, :, :, 2])

    p1 = copy.deepcopy(mrc_P1.data)
    p2 = copy.deepcopy(mrc_P2.data)
    p3 = copy.deepcopy(mrc_P3.data)
    p4 = copy.deepcopy(mrc_P4.data)

    # Score normalization constant

    rd3 = 1.0 / (mrc_target.xdim ** 3)

    # Calculate the FFT results for target map

    X1 = np.fft.rfftn(x1)
    X1 = np.conj(X1)
    P1 = np.fft.rfftn(p1)
    P1 = np.conj(P1)
    P2 = np.fft.rfftn(p2)
    P2 = np.conj(P2)
    P3 = np.fft.rfftn(p3)
    P3 = np.conj(P3)
    P4 = np.fft.rfftn(p4)
    P4 = np.conj(P4)

    Y1 = np.fft.rfftn(y1)
    Y1 = np.conj(Y1)
    Z1 = np.fft.rfftn(z1)
    Z1 = np.conj(Z1)

    # Compose target result list

    target_list = [X1, Y1, Z1, P1, P2, P3, P4]

    # Calculate all the combination of angles

    angle_comb = calc_angle_comb(ang)

    # Paralleled processing for rotation and FFT process per angle in angle_comb

    print()
    print("###Start Searching###")

    angle_score = []

<<<<<<< HEAD
    if (vave < 0 or vstd < 0 or pstd < 0 or pave < 0):
        for angle in tqdm(angle_comb):
            vec_score, vec_trans, prob_score, prob_trans, _, _ = rot_and_search_fft(mrc_search.data,
                                                                                    mrc_search.vec,
                                                                                    mrc_search_p1.data,
                                                                                    mrc_search_p2.data,
                                                                                    mrc_search_p3.data,
                                                                                    mrc_search_p4.data,
                                                                                    angle,
                                                                                    target_list,
                                                                                    alpha=0.0)
            angle_score.append({
                "angle": angle,
                "vec_score": vec_score * rd3,
                "vec_trans": vec_trans,
                "prob_score": prob_score * rd3,
                "prob_trans": prob_trans
            })

        # with concurrent.futures.ProcessPoolExecutor(max_workers=num_proc) as executor:
        #     rets = {
        #         executor.submit(rot_and_search_fft,
        #                         mrc_search.data,
        #                         mrc_search.vec,
        #                         mrc_search_p1.data,
        #                         mrc_search_p2.data,
        #                         mrc_search_p3.data,
        #                         mrc_search_p4.data,
        #                         angle,
        #                         target_list,
        #                         alpha=0.0): angle for angle in angle_comb}
        #     for future in tqdm(concurrent.futures.as_completed(rets), total=len(angle_comb)):
        #         angle = rets[future]
        #         angle_score.append([tuple(angle),
        #                             future.result()[0] * rd3,
        #                             future.result()[1],
        #                             future.result()[2] * rd3,
        #                             future.result()[3]])

        # calculate the ave and std for all the rotations
        score_arr_vec = np.array([row["vec_score"] for row in angle_score])
        score_arr_prob = np.array([row["prob_score"] for row in angle_score])

        vstd = np.std(score_arr_vec)
        vave = np.mean(score_arr_vec)
        pstd = np.std(score_arr_prob)
        pave = np.mean(score_arr_prob)
=======
    for angle in tqdm(angle_comb):
        vec_score, vec_trans, prob_score, prob_trans, _, _ = rot_and_search_fft(mrc_search.data,
                                                                                mrc_search.vec,
                                                                                mrc_search_p1.data,
                                                                                mrc_search_p2.data,
                                                                                mrc_search_p3.data,
                                                                                mrc_search_p4.data,
                                                                                angle,
                                                                                target_list,
                                                                                alpha=0.0)
        angle_score.append({
            "angle": tuple(angle),
            "vec_score": vec_score * rd3,
            "vec_trans": vec_trans,
            "prob_score": prob_score * rd3,
            "prob_trans": prob_trans
        })

    # with concurrent.futures.ProcessPoolExecutor(max_workers=num_proc) as executor:
    #     rets = {
    #         executor.submit(rot_and_search_fft,
    #                         mrc_search.data,
    #                         mrc_search.vec,
    #                         mrc_search_p1.data,
    #                         mrc_search_p2.data,
    #                         mrc_search_p3.data,
    #                         mrc_search_p4.data,
    #                         angle,
    #                         target_list,
    #                         alpha=0.0): angle for angle in angle_comb}
    #     for future in tqdm(concurrent.futures.as_completed(rets), total=len(angle_comb)):
    #         angle = rets[future]
    #         angle_score.append([tuple(angle),
    #                             future.result()[0] * rd3,
    #                             future.result()[1],
    #                             future.result()[2] * rd3,
    #                             future.result()[3]])

    # calculate the ave and std for all the rotations
    score_arr_vec = np.array([row["vec_score"] for row in angle_score])
    score_arr_prob = np.array([row["prob_score"] for row in angle_score])

    vstd = np.std(score_arr_vec)
    vave = np.mean(score_arr_vec)
    pstd = np.std(score_arr_prob)
    pave = np.mean(score_arr_prob)
>>>>>>> 32ca82f2

    print()
    print("DotScore Std=", vstd, "DotScore Ave=", vave)
    print("ProbScore Std=", pstd, "ProbScore Ave=", pave)
    print()

    angle_score = []

    for angle in tqdm(angle_comb):
        vec_score, vec_trans, prob_score, prob_trans, mixed_score, mixed_trans = rot_and_search_fft(mrc_search.data,
                                                                                                    mrc_search.vec,
                                                                                                    mrc_search_p1.data,
                                                                                                    mrc_search_p2.data,
                                                                                                    mrc_search_p3.data,
                                                                                                    mrc_search_p4.data,
                                                                                                    angle,
                                                                                                    target_list,
                                                                                                    alpha,
                                                                                                    vstd, vave, pstd,
                                                                                                    pave)

        if mixed_score is None:
            mixed_score = 0
        if mixed_trans is None:
            mixed_trans = []

        angle_score.append({
            "angle": angle,
            "vec_score": vec_score * rd3,
            "vec_trans": vec_trans,
            "prob_score": prob_score * rd3,
            "prob_trans": prob_trans,
            "mixed_score": mixed_score * rd3,
            "mixed_trans": mixed_trans
        })

    # with concurrent.futures.ProcessPoolExecutor(max_workers=num_proc) as executor:
    #     rets = {
    #         executor.submit(rot_and_search_fft,
    #                         mrc_search.data,
    #                         mrc_search.vec,
    #                         mrc_search_p1.data,
    #                         mrc_search_p2.data,
    #                         mrc_search_p3.data,
    #                         mrc_search_p4.data,
    #                         angle,
    #                         target_list,
    #                         alpha,
    #                         vstd,
    #                         vave,
    #                         pstd,
    #                         pave): angle for angle in angle_comb}
    #
    #     for future in tqdm(concurrent.futures.as_completed(rets), total=len(angle_comb)):
    #         angle = rets[future]
    #         angle_score.append({"angle": tuple(angle),
    #                             "vec_score": future.result()[0] * rd3,
    #                             "vec_trans": future.result()[1],
    #                             "prob_score": future.result()[2] * rd3,
    #                             "prob_trans": future.result()[3],
    #                             "mixed_score": future.result()[4] * rd3,
    #                             "mixed_trans": future.result()[5]})

    # sort the list and get topN
    sorted_topN = sorted(angle_score, key=lambda x: x["mixed_score"], reverse=True)[:TopN]

    # print TopN Statistics
    for idx, x in enumerate(sorted_topN):
        print("#", str(idx + 1), x)

    refined_score = []
    if ang > 5.0:
        # Search for +5.0 and -5.0 degree rotation.
        print("\n###Start Refining###")

        for result_mrc in sorted_topN:
            ang = result_mrc["angle"]
            ang_list = np.array(
                np.meshgrid(
                    [ang[0] - 5, ang[0], ang[0] + 5],
                    [ang[1] - 5, ang[1], ang[1] + 5],
                    [ang[2] - 5, ang[2], ang[2] + 5],
                )
            ).T.reshape(-1, 3)

            for ang in ang_list:
                rotated = rot_mrc_prob(mrc_search.data, mrc_search.vec, mrc_search_p1.data, mrc_search_p2.data,
                                       mrc_search_p3.data, mrc_search_p4.data, ang)

                rotated_vec = rotated[0]
                rotated_data = rotated[1]

                x2 = rotated_vec[..., 0]
                y2 = rotated_vec[..., 1]
                z2 = rotated_vec[..., 2]

                p21 = rotated[2]
                p22 = rotated[3]
                p23 = rotated[4]
                p24 = rotated[5]

                target_list = [X1, Y1, Z1, P1, P2, P3, P4]
                query_list_vec = [x2, y2, z2]
                query_list_prob = [p21, p22, p23, p24]

                # fftw plans
                a = pyfftw.empty_aligned((x2.shape), dtype="float32")
                b = pyfftw.empty_aligned((a.shape[0], a.shape[1], a.shape[2] // 2 + 1), dtype="complex64")
                c = pyfftw.empty_aligned((x2.shape), dtype="float32")

                fft_object = pyfftw.FFTW(a, b, axes=(0, 1, 2))
                ifft_object = pyfftw.FFTW(b, c, direction="FFTW_BACKWARD", axes=(0, 1, 2), normalise_idft=False)

                # Search for best translation using FFT
                fft_result_list_vec = fft_search_best_dot(target_list[:3], query_list_vec, a, b, c, fft_object,
                                                          ifft_object)
                fft_result_list_prob = fft_search_best_dot(target_list[3:], query_list_prob, a, b, c, fft_object,
                                                           ifft_object)

                vec_score, vec_trans = find_best_trans_list(fft_result_list_vec)
                prob_score, prob_trans = find_best_trans_list(fft_result_list_prob)

<<<<<<< HEAD
                mixed_score = 0
                mixed_trans = []

                if alpha != 0.0:
                    mixed_score, mixed_trans = find_best_trans_mixed(fft_result_list_vec,
                                                                     fft_result_list_prob,
                                                                     alpha,
                                                                     vstd, vave,
                                                                     pstd, pave)
=======
                mixed_score, mixed_trans = find_best_trans_mixed(fft_result_list_vec,
                                                                 fft_result_list_prob,
                                                                 alpha,
                                                                 vstd, vave,
                                                                 pstd, pave)
>>>>>>> 32ca82f2

                refined_score.append(
                    {"angle": tuple(ang),
                     "vec_score": vec_score * rd3,
                     "vec_trans": vec_trans,
                     "vec": rotated_vec,
                     "data": rotated_data,
                     "prob_score": prob_score * rd3,
                     "prob_trans": prob_trans,
                     "mixed_score": mixed_score * rd3,
                     "mixed_trans": mixed_trans})

        refined_list = sorted(refined_score, key=lambda x: x["mixed_score"], reverse=True)[:TopN]  # Sort by mixed score
    else:
        refined_list = sorted_topN

    # Write result to PDB files
    folder_path = Path.cwd() / ("VESPER_RUN_" + datetime.now().strftime('%m%d_%H%M'))
    Path.mkdir(folder_path)

    print("###Writing results to PDB files###")

    for i, result_mrc in enumerate(refined_list):
        # convert the translation back to the original coordinate system
        r = euler2rot(result_mrc["angle"])
        new_trans = convert_trans(mrc_target.cent,
                                  mrc_search.cent,
                                  r,
                                  result_mrc["mixed_trans"],
                                  mrc_search.xwidth,
                                  mrc_search.xdim)

        print("\n#" + str(i),
              "Rotation=",
              "(" + str(result_mrc["angle"][0]),
              str(result_mrc["angle"][1]),
              str(result_mrc["angle"][2]) + ")",
              "Translation=",
              "(" + "{:.3f}".format(new_trans[0]),
              "{:.3f}".format(new_trans[1]),
              "{:.3f}".format(new_trans[2]) + ")"
              )

        print("Translation=", str(result_mrc["vec_trans"]),
              "Probability Score=", str(result_mrc["prob_score"]),
              "Probability Translation=", str(result_mrc["prob_trans"]))

        sco_arr = get_score(
            mrc_target,
            result_mrc["data"],
            result_mrc["vec"],
            result_mrc["vec_trans"]
        )

        show_vec(mrc_target.orig,
                 result_mrc["vec"],
                 result_mrc["data"],
                 sco_arr,
                 result_mrc["mixed_score"],
                 mrc_search.xwidth,
                 result_mrc["mixed_trans"],
                 result_mrc["angle"],
                 folder_path,
                 i)

    return refined_list


def show_vec(origin,
             sampled_mrc_vec,
             sampled_mrc_data,
             score_arr,
             score,
             sample_width,
             trans,
             angle,
             folder_path,
             rank):
    dim = sampled_mrc_data.shape[0]

    filename = "R_{:02d}-S_{:>7.3f}.pdb".format(rank, score).replace(" ", "_")
    # filename = "M_{:02d}-S_{:>7.3f}-A_{:>5.1f}_{:>5.1f}_{:>5.1f}-T_{:>3.0f}_{:>3.0f}_{:>3.0f}.pdb".format(
    #     rank,
    #     score,
    #     angle[0],
    #     angle[1],
    #     angle[2],
    #     trans[0],
    #     trans[1],
    #     trans[2]).replace(" ", "_")

    filepath = folder_path / filename

    origin = np.array([origin[0], origin[1], origin[2]])
    trans = np.array(trans)

    if trans[0] > 0.5 * dim:
        trans[0] -= dim
    if trans[1] > 0.5 * dim:
        trans[1] -= dim
    if trans[2] > 0.5 * dim:
        trans[2] -= dim

    add = origin - trans * sample_width

    natm = 1
    nres = 1

    pdb_file = open(filepath, "w")
    for x in range(dim):
        for y in range(dim):
            for z in range(dim):

                if sampled_mrc_data[x][y][z] != 0.0:
                    tmp = np.array([x, y, z])
                    tmp = tmp * sample_width + add
                    atom_header = "ATOM{:>7d}  CA  ALA{:>6d}    ".format(natm, nres)
                    atom_content = "{:8.3f}{:8.3f}{:8.3f}{:6.2f}{:6.2f}".format(
                        tmp[0], tmp[1], tmp[2], 1.0, score_arr[x][y][z]
                    )
                    pdb_file.write(atom_header + atom_content + "\n")
                    natm += 1

                    tmp = np.array([x, y, z])
                    tmp = (tmp + sampled_mrc_vec[x][y][z]) * sample_width + add
                    atom_header = "ATOM{:>7d}  CB  ALA{:>6d}    ".format(natm, nres)
                    atom_content = "{:8.3f}{:8.3f}{:8.3f}{:6.2f}{:6.2f}".format(
                        tmp[0], tmp[1], tmp[2], 1.0, score_arr[x][y][z]
                    )
                    pdb_file.write(atom_header + atom_content + "\n")
                    natm += 1

                    nres += 1


@numba.jit(nopython=False, forceobj=True)
def rot_mrc_prob(orig_mrc_data, orig_mrc_vec, mrc_search_p1_data, mrc_search_p2_data, mrc_search_p3_data,
                 mrc_search_p4_data, angle):
    dim = orig_mrc_vec.shape[0]

    new_pos = np.array(np.meshgrid(np.arange(dim), np.arange(dim), np.arange(dim), )).T.reshape(-1, 3)

    cent = 0.5 * float(dim)
    new_pos = new_pos - cent

    r = R.from_euler("ZYX", angle, degrees=True)
    mtx = r.as_matrix()
    mtx[np.isclose(mtx, 0, atol=1e-15)] = 0

    old_pos = rot_pos_mtx(np.flip(mtx).T, new_pos) + cent

    combined_arr = np.hstack((old_pos, new_pos))

    in_bound_mask = (
            (old_pos[:, 0] >= 0)
            & (old_pos[:, 1] >= 0)
            & (old_pos[:, 2] >= 0)
            & (old_pos[:, 0] < dim)
            & (old_pos[:, 1] < dim)
            & (old_pos[:, 2] < dim)
    )

    combined_arr = combined_arr[in_bound_mask]

    combined_arr = combined_arr.astype(np.int32)

    index_arr = combined_arr[:, 0:3]

    dens_mask = orig_mrc_data[index_arr[:, 0], index_arr[:, 1], index_arr[:, 2]] != 0.0
    dens_mask_p1 = mrc_search_p1_data[index_arr[:, 0], index_arr[:, 1], index_arr[:, 2]] != 0.0
    dens_mask_p2 = mrc_search_p2_data[index_arr[:, 0], index_arr[:, 1], index_arr[:, 2]] != 0.0
    dens_mask_p3 = mrc_search_p3_data[index_arr[:, 0], index_arr[:, 1], index_arr[:, 2]] != 0.0
    dens_mask_p4 = mrc_search_p4_data[index_arr[:, 0], index_arr[:, 1], index_arr[:, 2]] != 0.0

    non_zero_rot_list = combined_arr[dens_mask]
    non_zero_rot_list_p1 = combined_arr[dens_mask_p1]
    non_zero_rot_list_p2 = combined_arr[dens_mask_p2]
    non_zero_rot_list_p3 = combined_arr[dens_mask_p3]
    non_zero_rot_list_p4 = combined_arr[dens_mask_p4]

    non_zero_vec = orig_mrc_vec[non_zero_rot_list[:, 0], non_zero_rot_list[:, 1], non_zero_rot_list[:, 2]]

    non_zero_dens = orig_mrc_data[non_zero_rot_list[:, 0], non_zero_rot_list[:, 1], non_zero_rot_list[:, 2]]

    non_zero_dens_p1 = mrc_search_p1_data[
        non_zero_rot_list_p1[:, 0], non_zero_rot_list_p1[:, 1], non_zero_rot_list_p1[:, 2]]

    non_zero_dens_p2 = mrc_search_p2_data[
        non_zero_rot_list_p2[:, 0], non_zero_rot_list_p2[:, 1], non_zero_rot_list_p2[:, 2]]

    non_zero_dens_p3 = mrc_search_p3_data[
        non_zero_rot_list_p3[:, 0], non_zero_rot_list_p3[:, 1], non_zero_rot_list_p3[:, 2]]

    non_zero_dens_p4 = mrc_search_p4_data[
        non_zero_rot_list_p4[:, 0], non_zero_rot_list_p4[:, 1], non_zero_rot_list_p4[:, 2]]

    new_vec = rot_pos_mtx(np.flip(mtx), non_zero_vec)

    new_vec_array = np.zeros_like(orig_mrc_vec)
    new_data_array = np.zeros_like(orig_mrc_data)
    new_data_array_p1 = np.zeros_like(mrc_search_p1_data)
    new_data_array_p2 = np.zeros_like(mrc_search_p2_data)
    new_data_array_p3 = np.zeros_like(mrc_search_p3_data)
    new_data_array_p4 = np.zeros_like(mrc_search_p4_data)

    for vec, ind, dens in zip(new_vec, (non_zero_rot_list[:, 3:6] + cent).astype(int), non_zero_dens):
        new_vec_array[ind[0]][ind[1]][ind[2]][0] = vec[0]
        new_vec_array[ind[0]][ind[1]][ind[2]][1] = vec[1]
        new_vec_array[ind[0]][ind[1]][ind[2]][2] = vec[2]
        new_data_array[ind[0]][ind[1]][ind[2]] = dens

    for ind, dens in zip((non_zero_rot_list_p1[:, 3:6] + cent).astype(int), non_zero_dens_p1):
        new_data_array_p1[ind[0]][ind[1]][ind[2]] = dens

    for ind, dens in zip((non_zero_rot_list_p2[:, 3:6] + cent).astype(int), non_zero_dens_p2):
        new_data_array_p2[ind[0]][ind[1]][ind[2]] = dens

    for ind, dens in zip((non_zero_rot_list_p3[:, 3:6] + cent).astype(int), non_zero_dens_p3):
        new_data_array_p3[ind[0]][ind[1]][ind[2]] = dens

    for ind, dens in zip((non_zero_rot_list_p4[:, 3:6] + cent).astype(int), non_zero_dens_p4):
        new_data_array_p4[ind[0]][ind[1]][ind[2]] = dens

    return new_vec_array, new_data_array, new_data_array_p1, new_data_array_p2, new_data_array_p3, new_data_array_p4


def get_score(
        target_map,
        search_map_data,
        search_map_vec,
        trans
):
    target_map_data = target_map.data
    target_map_vec = target_map.vec

    ave1 = target_map.ave
    ave2 = np.mean(search_map_data[search_map_data > 0])

    std1 = target_map.std
    std2 = np.linalg.norm(search_map_data[search_map_data > 0])

    pstd1 = target_map.std_norm_ave
    pstd2 = np.linalg.norm(search_map_data[search_map_data > 0] - ave2)

    dim = target_map_data.shape[0]
    total = 0

    t = np.array(trans)
    if trans[0] > 0.5 * dim:
        t[0] -= dim
    if trans[1] > 0.5 * dim:
        t[1] -= dim
    if trans[2] > 0.5 * dim:
        t[2] -= dim

    # duplicate this part for all probability maps

    target_pos = np.array(np.meshgrid(np.arange(dim), np.arange(dim), np.arange(dim), )).T.reshape(-1, 3)

    search_pos = target_pos + t

    total += np.count_nonzero(target_map_data[target_pos[:, 0], target_pos[:, 1], target_pos[:, 2]])

    combined_arr = np.hstack((target_pos, search_pos))

    combined_arr = combined_arr[
        (combined_arr[:, 3] >= 0)
        & (combined_arr[:, 4] >= 0)
        & (combined_arr[:, 5] >= 0)
        & (combined_arr[:, 3] < dim)
        & (combined_arr[:, 4] < dim)
        & (combined_arr[:, 5] < dim)
        ]

    target_pos = combined_arr[:, 0:3]
    search_pos = combined_arr[:, 3:6]

    d1 = target_map_data[target_pos[:, 0], target_pos[:, 1], target_pos[:, 2]]
    d2 = search_map_data[search_pos[:, 0], search_pos[:, 1], search_pos[:, 2]]

    d1 = np.where(d1 <= 0, 0.0, d1)
    d2 = np.where(d2 <= 0, 0.0, d1)

    pd1 = np.where(d1 <= 0, 0.0, d1 - ave1)
    pd2 = np.where(d2 <= 0, 0.0, d2 - ave2)

    cc = np.sum(np.multiply(d1, d2))
    pcc = np.sum(np.multiply(pd1, pd2))

    target_zero_mask = target_map_data[target_pos[:, 0], target_pos[:, 1], target_pos[:, 2]] == 0
    target_non_zero_mask = target_map_data[target_pos[:, 0], target_pos[:, 1], target_pos[:, 2]] > 0
    search_non_zero_mask = search_map_data[search_pos[:, 0], search_pos[:, 1], search_pos[:, 2]] > 0
    search_non_zero_count = np.count_nonzero(np.multiply(target_zero_mask, search_non_zero_mask))

    trimmed_target_vec = target_map_vec[target_pos[:, 0], target_pos[:, 1], target_pos[:, 2]]
    trimmed_search_vec = search_map_vec[search_pos[:, 0], search_pos[:, 1], search_pos[:, 2]]

    total += search_non_zero_count

    sco_arr = np.zeros_like(search_map_data)
    sco = np.einsum("ij,ij->i", trimmed_target_vec, trimmed_search_vec)
    sco_arr[search_pos[:, 0], search_pos[:, 1], search_pos[:, 2]] = sco
    sco_sum = np.sum(sco_arr)
    Nm = np.count_nonzero(np.multiply(target_non_zero_mask, search_non_zero_mask))

    print(
        "Overlap="
        + str(float(Nm) / float(total))
        + " "
        + str(Nm) + "/" + str(total)
        + " CC="
        + str(cc / (std1 * std2))
        + " PCC="
        + str(pcc / (pstd1 * pstd2))
    )

    print("Score=", sco_sum)
    return sco_arr


def calc_angle_comb(ang_interval):
    """ Calculate the all the possible combination of angles given the interval in degrees"""

    x_angle = []
    y_angle = []
    z_angle = []

    i = 0
    while i < 360:
        x_angle.append(i)
        y_angle.append(i)
        i += ang_interval

    i = 0
    while i <= 180:
        z_angle.append(i)
        i += ang_interval

    angle_comb = np.array(np.meshgrid(x_angle, y_angle, z_angle)).T.reshape(-1, 3)
    return angle_comb


def rot_and_search_fft(data, vec,
                       dp1, dp2, dp3, dp4,
                       angle,
                       target_list,
                       alpha,
                       vstd=None, vave=None, pstd=None, pave=None):
    """ Calculate the best translation for the query map given a rotation angle

    Args:
        data (numpy.array): The data of query map
        vec (numpy.array): The vector representation of query map
        dp1-dp4 (numpy.array): The probability representation of query map
        angle (list/tuple): The rotation angle
        target_list (numpy.array) : A list of FFT-transformed results of the target map
        alpha (float): Parameter for alpha mixing during dot score calculation

    Returns:
        vec_score (float): Best vector dot product score calculated using FFT
        vec_trans (list): Best translation in [x,y,z] with vec_score
        prob_score (float): Best probability score calculated using FFT
        prob_trans (list): Best translation in [x,y,z] with prob_score
    """

    # Rotate the query map and vector representation
    new_vec_array, new_data_array, new_data_array_p1, new_data_array_p2, new_data_array_p3, new_data_array_p4 = rot_mrc_prob(
        data, vec, dp1, dp2, dp3, dp4, angle)

    # Compose the query FFT list

    # x2 = copy.deepcopy(new_vec_array[..., 0])
    # y2 = copy.deepcopy(new_vec_array[..., 1])
    # z2 = copy.deepcopy(new_vec_array[..., 2])
    #
    # p21 = copy.deepcopy(new_data_array_p1)
    # p22 = copy.deepcopy(new_data_array_p2)
    # p23 = copy.deepcopy(new_data_array_p3)
    # p24 = copy.deepcopy(new_data_array_p4)

    x2 = new_vec_array[..., 0]
    y2 = new_vec_array[..., 1]
    z2 = new_vec_array[..., 2]

    p21 = new_data_array_p1
    p22 = new_data_array_p2
    p23 = new_data_array_p3
    p24 = new_data_array_p4

    query_list_vec = [x2, y2, z2]
    query_list_prob = [p21, p22, p23, p24]

    # fftw plans initialization
    a = pyfftw.empty_aligned((x2.shape), dtype="float32")
    b = pyfftw.empty_aligned((a.shape[0], a.shape[1], a.shape[2] // 2 + 1), dtype="complex64")
    c = pyfftw.empty_aligned((x2.shape), dtype="float32")

    fft_object = pyfftw.FFTW(a, b, axes=(0, 1, 2))
    ifft_object = pyfftw.FFTW(b, c, direction="FFTW_BACKWARD", axes=(0, 1, 2), normalise_idft=False)

    # Search for best translation using FFT
    fft_result_list_vec = fft_search_best_dot(target_list[:3], query_list_vec, a, b, c, fft_object, ifft_object)
    fft_result_list_prob = fft_search_best_dot(target_list[3:], query_list_prob, a, b, c, fft_object, ifft_object)

    vec_score, vec_trans = find_best_trans_list(fft_result_list_vec)
    prob_score, prob_trans = find_best_trans_list(fft_result_list_prob)

    mixed_score, mixed_trans = find_best_trans_mixed(fft_result_list_vec,
                                                     fft_result_list_prob,
                                                     alpha,
                                                     vstd, vave,
                                                     pstd, pave)

    return vec_score, vec_trans, prob_score, prob_trans, mixed_score, mixed_trans


def find_best_trans_mixed(vec_fft_results, prob_fft_results, alpha, vstd, vave, pstd, pave):
    sum_arr_v = sum(vec_fft_results)
    sum_arr_p = sum(prob_fft_results)

    # z-score normalization
    sum_arr_v = (sum_arr_v - vave) / vstd
    sum_arr_p = (sum_arr_p - pave) / pstd

    # alpha mixing
    sum_arr_mixed = (1 - alpha) * sum_arr_v + alpha * sum_arr_p

    # find the best translation
    best_score = sum_arr_mixed.max()
    trans = np.unravel_index(sum_arr_mixed.argmax(), sum_arr_mixed.shape)

    return best_score, trans


# convert euler angles to rotation matrix
def euler2rot(euler):
    r = R.from_euler('xyz', euler, degrees=True)
    return r


def convert_trans(cen1, cen2, r, trans, xwidth2, dim):
    trans = np.array(trans)

    if trans[0] > 0.5 * dim:
        trans[0] -= dim
    if trans[1] > 0.5 * dim:
        trans[1] -= dim
    if trans[2] > 0.5 * dim:
        trans[2] -= dim

    cen2 = r.apply(cen2)  # rotate the center
    new_trans = cen1 - (cen2 + trans * xwidth2)  # calculate new translation
    return new_trans
<|MERGE_RESOLUTION|>--- conflicted
+++ resolved
@@ -1,1786 +1,1728 @@
-# coding: utf-8
-import concurrent.futures
-import copy
-#from types import NoneType
-import mrcfile
-import multiprocessing
-import numba
-import numpy as np
-import os
-import pyfftw
-import time
-from datetime import datetime
-from pathlib import Path
-from scipy import ndimage
-from scipy.spatial.transform import Rotation as R
-from tqdm import tqdm
-
-pyfftw.config.PLANNER_EFFORT = "FFTW_MEASURE"
-pyfftw.config.NUM_THREADS = multiprocessing.cpu_count()
-
-
-class mrc_obj:
-    """A mrc object that represents the density data and statistics of a given mrc file"""
-
-    def __init__(self, path):
-        # open the specified mrcfile and read the header information
-        mrc = mrcfile.open(path)
-        data = mrc.data
-        header = mrc.header
-
-        # read and store the voxel widths and dimensions from the header
-        self.xdim = int(header.nx)
-        self.ydim = int(header.ny)
-        self.zdim = int(header.nz)
-        self.xwidth = mrc.voxel_size.x
-        self.ywidth = mrc.voxel_size.y
-        self.zwidth = mrc.voxel_size.z
-
-        # set the center to be the half the dimensions
-        self.cent = np.array([self.xdim * 0.5, self.ydim * 0.5, self.zdim * 0.5,
-                              ])
-
-        # read and store the origin coordinate from the header
-        self.orig = np.array([header.origin.x, header.origin.y, header.origin.z])
-
-        # swap the xz axes of density data array and store in self.data
-        self.data = np.swapaxes(copy.deepcopy(data), 0, 2)
-
-        # create 1d representation of the density value by flattening the data array
-        self.dens = data.flatten()
-
-        # initialize the vector array to be same shape as data but will all zeros
-        self.vec = np.zeros((self.xdim, self.ydim, self.zdim, 3), dtype="float32")
-
-        # initialize all the statistics values
-        self.dsum = None  # total density value
-        self.Nact = None  # non-zero density voxel count
-        self.ave = None  # average density value
-        self.std_norm_ave = None  # L2 norm nomalized with average density value
-        self.std = None  # unnormalize L2 norm
-
-
-def mrc_set_vox_size(mrc, th=0.00, voxel_size=7.0):
-    """Set the voxel size for the specified mrc_obj
-
-    Args:
-        mrc (mrc_obj): [the target mrc_obj to set the voxel size for]
-        th (float, optional): preset threshold for density cutoff. Defaults to 0.01.
-        voxel_size (float, optional): the granularity of the voxel in terms of angstroms. Defaults to 7.0.
-
-    Returns:
-        mrc (mrc_obj): the original mrc_obj
-        mrc_new (mrc_obj): a processed mrc_obj
-    """
-
-    # if th < 0 add th to all value
-    if th < 0:
-        mrc.dens = mrc.dens - th
-        th = 0.0
-
-    # zero all the values less than threshold
-    mrc.dens[mrc.dens < th] = 0.0
-    mrc.data[mrc.data < th] = 0.0
-
-    # calculate maximum distance for non-zero entries
-    non_zero_index_list = np.array(np.nonzero(mrc.data)).T
-    cent_arr = np.array(mrc.cent)
-    d2_list = np.linalg.norm(non_zero_index_list - cent_arr, axis=1)
-    dmax = max(d2_list)
-
-    print()
-    print("#dmax=" + str(dmax / mrc.xwidth))
-    dmax = dmax * mrc.xwidth
-
-    # set new center
-    new_cent = mrc.cent * mrc.xwidth + mrc.orig
-
-    tmp_size = 2 * dmax / voxel_size
-
-    # get the best size suitable for fft operation
-    new_xdim = pyfftw.next_fast_len(int(tmp_size))
-
-    # set new origins
-    new_orig = new_cent - 0.5 * new_xdim * voxel_size
-
-    # create new mrc object
-    mrc_new = copy.deepcopy(mrc)
-    mrc_new.orig = new_orig
-    mrc_new.xdim = new_xdim
-    mrc_new.ydim = new_xdim
-    mrc_new.zdim = new_xdim
-    mrc_new.cent = new_cent
-    mrc_new.xwidth = mrc_new.ywidth = mrc_new.zwidth = voxel_size
-
-    print("Nvox= " + str(mrc_new.xdim) + ", " + str(mrc_new.ydim) + ", " +
-          str(mrc_new.zdim))
-    print("cent= " + str(new_cent[0]) + ", " + str(new_cent[1]) + ", " +
-          str(new_cent[2]))
-    print("ori= " + str(new_orig[0]) + ", " + str(new_orig[1]) + ", " +
-          str(new_orig[2]))
-
-    return mrc, mrc_new
-
-
-# @numba.jit(nopython=True)
-# def apply_kern(arr, kernel):
-#     """Jit compiled function to apply a kernel to a given array (element-wise product).
-#
-#     Args:
-#         arr (numpy.array): the array to apply the kernel on
-#         kernel (numpy.array): the kernel to be applied, should be the same shape as the input arr
-#
-#     Returns:
-#         dtotal (float): the total density
-#         filtered (numpy.array): the filtered array
-#     """
-#     filtered = np.multiply(arr, kernel)  # apply guassian kernel
-#     dtotal = np.sum(filtered)
-#     return dtotal, filtered
-#
-#
-# def gkern3d(l=5, sig=1.):
-#     """
-#     creates a 3D gaussian kernel with side length `l` and a sigma of `sig`
-#     """
-#     ax = np.linspace(-(l - 1) / 2., (l - 1) / 2., l)
-#     gauss = np.exp(-0.5 * np.square(ax) / np.square(sig))  # calculate gaussian kernel along 1d axis
-#     kernel = (gauss[..., None] * gauss)[..., None] * gauss  # out product to produce form 3d kernel
-#     kernel = kernel / np.sum(kernel)  # Normalization
-#     return kernel
-#
-#
-# def fastVEC(mrc_source, mrc_dest, dreso=16.0, calc_vec=True):
-#     """A function that resample the mrc object to preset voxel size and calculate the vector and other statistics
-#
-#     Args:
-#         mrc_source (mrc_obj): The source mrc_obj
-#         mrc_dest (mrc_obj): The destination mrc_obj
-#         dreso (float, optional): Gaussian kernel window size. Defaults to 16.0.
-#         calc_vec (bool, optional): Choose to calculate the vector or not, not required for simulated probability maps. Defaults to True.
-#
-#     Returns:
-#         mrc_dest (mrc_obj): converted mrc_obj
-#     """
-#
-#     print("#Start VEC")
-#     gstep = mrc_source.xwidth
-#     sigma = (dreso / gstep) * 0.3  # calculate the sigma value, 0.3 is an abitrary coefficient
-#     fmaxd = (dreso / gstep) * 2.0  # calculate filter maximum radius
-#     print("#maxd= {fmaxd}".format(fmaxd=fmaxd))
-#
-#     dsum = 0.0  # sum of all calculated density values
-#     Nact = 0  # non-zero density count
-#
-#     kernel_length = int(2 * np.ceil(fmaxd)) + 1  # calculate the kernel length
-#     g_kern = gkern3d(kernel_length, sigma)  # generate kernel
-#
-#     # iterate over the all the positions in the new grid
-#     for x in tqdm(range(mrc_dest.xdim)):
-#         for y in range(mrc_dest.ydim):
-#             for z in range(mrc_dest.zdim):
-#
-#                 xyz_arr = np.array((x, y, z))
-#
-#                 # find the center in the old grid
-#                 pos = (xyz_arr * mrc_dest.xwidth + mrc_dest.orig -
-#                        mrc_source.orig) / mrc_source.xwidth
-#
-#                 # calculate the index for 1d density vector representation
-#                 ind = mrc_dest.xdim * mrc_dest.ydim * z + mrc_dest.xdim * y + x
-#
-#                 # skip calculation if position is outside of the old grid
-#                 if (pos[0] < 0 or pos[1] < 0 or pos[2] < 0
-#                         or pos[0] >= mrc_source.xdim
-#                         or pos[1] >= mrc_source.ydim
-#                         or pos[2] >= mrc_source.zdim):
-#                     mrc_dest.dens[ind] = 0.0
-#                     mrc_dest.vec[x][y][z] = 0.0
-#                     continue
-#
-#                 # skip calculation if the old position has zero density
-#                 if mrc_source.data[int(pos[0])][int(pos[1])][int(pos[2])] == 0:
-#                     mrc_dest.dens[ind] = 0.0
-#                     mrc_dest.vec[x][y][z] = 0.0
-#                     continue
-#
-#                 # Start Point
-#                 stp = (pos - fmaxd).astype(np.int32)
-#
-#                 # End Point
-#                 endp = (pos + fmaxd + 1).astype(np.int32)
-#
-#                 # initialize padding flags
-#                 x_left_padding = False
-#                 y_left_padding = False
-#                 z_left_padding = False
-#
-#                 # set start and end point, add padding if applicable
-#                 if stp[0] < 0:
-#                     x_left_padding = True
-#                     stp[0] = 0
-#                 if stp[1] < 0:
-#                     y_left_padding = True
-#                     stp[1] = 0
-#                 if stp[2] < 0:
-#                     z_left_padding = True
-#                     stp[2] = 0
-#
-#                 if endp[0] > mrc_source.xdim:
-#                     endp[0] = mrc_source.xdim
-#                 if endp[1] > mrc_source.ydim:
-#                     endp[1] = mrc_source.ydim
-#                 if endp[2] > mrc_source.zdim:
-#                     endp[2] = mrc_source.zdim
-#                 # compute the total density
-#                 selected_region = mrc_source.data[stp[0]:endp[0], stp[1]:endp[1],
-#                                   stp[2]:endp[2]]  # select the region to be sampled in the original map
-#
-#                 padding = kernel_length - (endp - stp)  # calculate padding values
-#
-#                 kernel_x_range, kernel_y_range, kernel_z_range = [0, 0], [0, 0], [0,
-#                                                                                   0]  # init padding values to be all zeros
-#
-#                 # apply the directions for padding values
-#                 if padding[0] != 0:
-#                     if x_left_padding:
-#                         kernel_x_range = [padding[0], 0]
-#                     else:
-#                         kernel_x_range = [0, padding[0]]
-#                 if padding[1] != 0:
-#                     if y_left_padding:
-#                         kernel_y_range = [padding[1], 0]
-#                     else:
-#                         kernel_y_range = [0, padding[1]]
-#                 if padding[2] != 0:
-#                     if z_left_padding:
-#                         kernel_z_range = [padding[2], 0]
-#                     else:
-#                         kernel_z_range = [0, padding[2]]
-#
-#                 # apply padding to the selected region in old map
-#                 padded_region = np.pad(selected_region, (
-#                     (kernel_x_range[0], kernel_x_range[1]), (kernel_y_range[0], kernel_y_range[1]),
-#                     (kernel_z_range[0], kernel_z_range[1])))
-#
-#                 # apply the kernel to the padded array
-#                 dtotal, weighted_samples = apply_kern(padded_region, g_kern)
-#
-#                 # fill in the dens and data array
-#                 mrc_dest.dens[ind] = dtotal
-#                 mrc_dest.data[x][y][z] = dtotal
-#
-#                 # calculate the vector value using center_of_mass and normalize
-#                 if calc_vec:
-#                     vec = np.array(ndimage.center_of_mass(weighted_samples) - np.array([kernel_length] * 3) / 2.)
-#
-#                     if dtotal == 0:
-#                         mrc_dest.vec[x][y][z] = 0.0
-#                         continue
-#
-#                     normalized_v = vec / np.sqrt(np.sum(vec ** 2))  # normalization to unit vector
-#                     mrc_dest.vec[x][y][z] = normalized_v  # fill in the vector array in new map
-#
-#                 dsum += dtotal
-#                 Nact += 1
-#
-#     print("#End LDP")
-#     print(dsum)
-#     print(Nact)
-#
-#     mrc_dest.dsum = dsum
-#     mrc_dest.Nact = Nact
-#     mrc_dest.ave = dsum / float(Nact)
-#     mrc_dest.std = np.linalg.norm(mrc_dest.dens[mrc_dest.dens > 0])
-#     mrc_dest.std_norm_ave = np.linalg.norm(mrc_dest.dens[mrc_dest.dens > 0] -
-#                                            mrc_dest.ave)
-#
-#     print("#MAP AVE={ave} STD={std} STD_norm={std_norm}".format(
-#         ave=mrc_dest.ave, std=mrc_dest.std, std_norm=mrc_dest.std_norm_ave))
-#
-#     return mrc_dest
-
-
-@numba.jit(nopython=True)
-def calc(stp, endp, pos, mrc1_data, fsiv):
-    dtotal = 0.0
-    pos2 = np.zeros((3,))
-
-    for xp in range(stp[0], endp[0]):
-        rx = float(xp) - pos[0]
-        rx = rx ** 2
-        for yp in range(stp[1], endp[1]):
-            ry = float(yp) - pos[1]
-            ry = ry ** 2
-            for zp in range(stp[2], endp[2]):
-                rz = float(zp) - pos[2]
-                rz = rz ** 2
-                d2 = rx + ry + rz
-                v = mrc1_data[xp][yp][zp] * np.exp(-1.5 * d2 * fsiv)
-                dtotal += v
-                pos2[0] += v * xp
-                pos2[1] += v * yp
-                pos2[2] += v * zp
-
-    return dtotal, pos2
-
-
-def fastVEC(mrc_source, mrc_dest, dreso=16.0):
-    gstep = mrc_source.xwidth
-    fs = (dreso / gstep) * 0.5
-    fs = fs ** 2
-    fsiv = 1.0 / fs
-    fmaxd = (dreso / gstep) * 2.0
-
-    # print("#maxd={fmaxd}".format(fmaxd=fmaxd), "#fsiv=" + str(fsiv))
-
-    for x in range(mrc_dest.xdim):
-        for y in range(mrc_dest.ydim):
-            for z in range(mrc_dest.zdim):
-
-                xyz_arr = np.array((x, y, z))
-                pos = (xyz_arr * mrc_dest.xwidth + mrc_dest.orig - mrc_source.orig) / mrc_source.xwidth
-
-                # check density
-
-                if (
-                        pos[0] < 0
-                        or pos[1] < 0
-                        or pos[2] < 0
-                        or pos[0] >= mrc_source.xdim
-                        or pos[1] >= mrc_source.ydim
-                        or pos[2] >= mrc_source.zdim
-                ):
-                    continue
-
-                if mrc_source.data[int(pos[0])][int(pos[1])][int(pos[2])] == 0:
-                    continue
-
-                # Start Point
-                stp = (pos - fmaxd).astype(np.int32)
-
-                # set start and end point
-                if stp[0] < 0:
-                    stp[0] = 0
-                if stp[1] < 0:
-                    stp[1] = 0
-                if stp[2] < 0:
-                    stp[2] = 0
-
-                # End Point
-                endp = (pos + fmaxd + 1).astype(np.int32)
-
-                if endp[0] >= mrc_source.xdim:
-                    endp[0] = mrc_source.xdim
-                if endp[1] >= mrc_source.ydim:
-                    endp[1] = mrc_source.ydim
-                if endp[2] >= mrc_source.zdim:
-                    endp[2] = mrc_source.zdim
-
-                # compute the total density
-                dtotal, pos2 = calc(stp, endp, pos, mrc_source.data, fsiv)
-
-                mrc_dest.data[x][y][z] = dtotal
-
-                if dtotal == 0:
-                    continue
-
-                rd = 1.0 / dtotal
-
-                pos2 *= rd
-
-                tmpcd = pos2 - pos
-
-                dvec = np.sqrt(tmpcd[0] ** 2 + tmpcd[1] ** 2 + tmpcd[2] ** 2)
-
-                if dvec == 0:
-                    dvec = 1.0
-
-                rdvec = 1.0 / dvec
-
-                mrc_dest.vec[x][y][z] = tmpcd * rdvec
-
-    mrc_dest.dsum = np.sum(mrc_dest.data)
-    mrc_dest.Nact = np.count_nonzero(mrc_dest.data)
-    mrc_dest.ave = np.mean(mrc_dest.data[mrc_dest.data > 0])
-    mrc_dest.std = np.linalg.norm(mrc_dest.data[mrc_dest.data > 0])
-    mrc_dest.std_norm_ave = np.linalg.norm(mrc_dest.data[mrc_dest.data > 0] - mrc_dest.ave)
-
-    print("#MAP SUM={sum} COUNT={cnt} AVE={ave} STD={std} STD_norm={std_norm}".format(sum=mrc_dest.dsum,
-                                                                                      cnt=mrc_dest.Nact,
-                                                                                      ave=mrc_dest.ave,
-                                                                                      std=mrc_dest.std,
-                                                                                      std_norm=mrc_dest.std_norm_ave))
-
-    return mrc_dest
-
-
-@numba.jit(nopython=True)
-def rot_pos_mtx(mtx, vec):
-    """Rotate a vector or matrix using a rotation matrix.
-
-    Args:
-        mtx (numpy.array): the rotation matrix
-        vec (numpy.array): the vector/matrix to be rotated
-
-    Returns:
-        ret (numpy.array): the rotated vector/matrix
-    """
-    mtx = mtx.astype(np.float32)
-    vec = vec.astype(np.float32)
-
-    ret = vec @ mtx
-
-    return ret
-
-
-def rot_mrc(orig_mrc_data, orig_mrc_vec, angle):
-    """A function to rotation the density and vector array by a specified angle.
-
-    Args:
-        orig_mrc_data (numpy.array): the data array to be rotated
-        orig_mrc_vec (numpy.array): the vector array to be rotated
-        angle (float, float, float): the angle of rotation in degrees
-
-    Returns:
-        new_vec_array (numpy.array): rotated vector array
-        new_data_array (numpy.array): rotated data array
-    """
-
-    # set the dimension to be x dimension as all dimension are the same
-    dim = orig_mrc_vec.shape[0]
-
-    # create array for the positions after rotation
-    new_pos = np.array(np.meshgrid(np.arange(dim), np.arange(dim), np.arange(dim), )).T.reshape(-1, 3)
-
-    # set the rotation center
-    cent = 0.5 * float(dim)
-
-    # get relative new positions from center
-    new_pos = new_pos - cent
-
-    # init the rotation matrix by euler angle
-    r = R.from_euler("ZYX", angle, degrees=True)
-    mtx = r.as_matrix()
-    mtx[np.isclose(mtx, 0, atol=1e-15)] = 0
-
-    # reversely rotate the new position lists to get old positions
-    old_pos = rot_pos_mtx(np.flip(mtx).T, new_pos) + cent
-
-    # concatenate combine two position array horizontally for later filtering
-    combined_arr = np.hstack((old_pos, new_pos))
-
-    # filter values outside the boundaries
-    in_bound_mask = (
-            (old_pos[:, 0] >= 0)
-            & (old_pos[:, 1] >= 0)
-            & (old_pos[:, 2] >= 0)
-            & (old_pos[:, 0] < dim)
-            & (old_pos[:, 1] < dim)
-            & (old_pos[:, 2] < dim)
-    )
-
-    # get the mask of all the values inside boundary
-    combined_arr = combined_arr[in_bound_mask]
-
-    # convert the index to integer
-    combined_arr = combined_arr.astype(np.int32)
-
-    # get the old index array
-    index_arr = combined_arr[:, 0:3]
-
-    # get the index that has non-zero density by masking
-    dens_mask = orig_mrc_data[index_arr[:, 0], index_arr[:, 1], index_arr[:, 2]] != 0.0
-    non_zero_rot_list = combined_arr[dens_mask]
-
-    # get the non-zero vec and dens values
-    non_zero_vec = orig_mrc_vec[non_zero_rot_list[:, 0], non_zero_rot_list[:, 1], non_zero_rot_list[:, 2]]
-    non_zero_dens = orig_mrc_data[non_zero_rot_list[:, 0], non_zero_rot_list[:, 1], non_zero_rot_list[:, 2]]
-    new_vec = rot_pos_mtx(np.flip(mtx), non_zero_vec)
-
-    # init new vec and dens array
-    new_vec_array = np.zeros_like(orig_mrc_vec)
-    new_data_array = np.zeros_like(orig_mrc_data)
-
-    # find the new indices
-    new_ind_arr = (non_zero_rot_list[:, 3:6] + cent).astype(int)
-
-    # fill in the values to new vec and dens array
-    new_vec_array[new_ind_arr[:, 0], new_ind_arr[:, 1], new_ind_arr[:, 2]] = new_vec
-    new_data_array[new_ind_arr[:, 0], new_ind_arr[:, 1], new_ind_arr[:, 2]] = non_zero_dens
-
-    return new_vec_array, new_data_array
-
-
-def find_best_trans_list(input_list):
-    """find the best translation based on list of FFT transformation results
-
-    Args:
-        input_list (numpy.array): FFT result list
-
-    Returns:
-        best (float): the maximum score found
-        trans (list(int)): the best translation associated with the maximum score
-    """
-
-    sum_arr = np.zeros_like(input_list[0])
-    for arr in input_list:
-        sum_arr = sum_arr + arr
-    best = np.amax(sum_arr)
-    trans = np.unravel_index(sum_arr.argmax(), sum_arr.shape)
-
-    return best, trans
-
-
-def find_best_trans_list_prob(input_list, alpha):
-    """find the best translation based on list of Z score normalised FFT transformation results
-
-    Args:
-        input_list (numpy.array): FFT result list, alpha: weighting parameter
-
-    Returns:
-        best (float): the maximum score found
-        trans (list(int)): the best translation associated with the maximum score
-        best_prob: the maximum probability normalised score
-    """
-
-    sum_arr = np.zeros_like(input_list[0])
-    # for arr in input_list:
-    dot_array = input_list[0] + input_list[1] + input_list[2]
-    # avg_dot=np.sum(dot_array)/(dot_array.shape[0])
-    ave_dot = np.mean(dot_array)
-    std_dot = np.std(dot_array)
-    dot_array_z = (dot_array - ave_dot) / std_dot
-
-    prob_array = input_list[3] + input_list[4] + input_list[5] + input_list[6]
-    # avg_dot=np.sum(dot_array)/(dot_array.shape[0])
-    ave_prob = np.mean(prob_array)
-    std_prob = np.std(prob_array)
-    prob_array_z = (prob_array - ave_prob) / std_prob
-
-    # sum_arr = sum_arr+input_list[0]+input_list[1]+input_list[2]+(input_list[3] + input_list[4] + input_list[5] + input_list[6])/5000000.00
-    if alpha == 1:
-        sum_arr = sum_arr + dot_array_z + prob_array_z
-    else:
-        sum_arr = sum_arr + (alpha) * dot_array_z + (1 - alpha) * prob_array_z
-    prob_arr = input_list[3] + input_list[4] + input_list[5] + input_list[6]
-    best = np.amax(sum_arr)
-    best_prob = np.amax(prob_array_z)
-    trans = np.unravel_index(sum_arr.argmax(), sum_arr.shape)
-
-    return best, trans, best_prob
-
-
-def fft_search_score_trans(target_X, target_Y, target_Z, search_vec, a, b, c, fft_object, ifft_object):
-    """A function perform FFT transformation on the query density vectors and finds the best translation on 3D vectors.
-
-    Args:
-        target_X, target_Y, target_Z (numpy.array): FFT transformed result from target map for xyz axies
-        search_vec (numpy.array): the input query map vector array
-        a, b, c (numpy.array): empty n-bytes aligned arrays for holding intermediate values in the transformation
-        fft_object (pyfftw.FFTW): preset FFT transformation plan
-        ifft_object (pyfftw.FFTW): preset inverse FFT transformation plan
-
-    Returns:
-        best (float): the maximum score found
-        trans (list(int)): the best translation associated with the maximum score
-    """
-
-    # make copies of the original vector arrays
-    x2 = copy.deepcopy(search_vec[..., 0])
-    y2 = copy.deepcopy(search_vec[..., 1])
-    z2 = copy.deepcopy(search_vec[..., 2])
-
-    # FFT transformations and vector product
-    X2 = np.zeros_like(target_X)
-    np.copyto(a, x2)
-    np.copyto(X2, fft_object(a))
-    dot_X = target_X * X2
-    np.copyto(b, dot_X)
-    dot_x = np.zeros_like(x2)
-    np.copyto(dot_x, ifft_object(b))
-
-    Y2 = np.zeros_like(target_Y)
-    np.copyto(a, y2)
-    np.copyto(Y2, fft_object(a))
-    dot_Y = target_Y * Y2
-    np.copyto(b, dot_Y)
-    dot_y = np.zeros_like(y2)
-    np.copyto(dot_y, ifft_object(b))
-
-    Z2 = np.zeros_like(target_Z)
-    np.copyto(a, z2)
-    np.copyto(Z2, fft_object(a))
-    dot_Z = target_Z * Z2
-    np.copyto(b, dot_Z)
-    dot_z = np.zeros_like(z2)
-    np.copyto(dot_z, ifft_object(b))
-
-    return find_best_trans_list([dot_x, dot_y, dot_z])
-
-
-def fft_search_best_dot(target_list, query_list, a, b, c, fft_object, ifft_object):
-    """A better version of the fft_search_score_trans function that finds the best dot product for the target and
-    query list of vectors.
-
-    Args:
-        target_list (list(numpy.array)): FFT transformed result from target map (any dimensions)
-        query_list (list(numpy.array)): the input query map vector array (must has the same dimensions as target_list)
-        a, b, c (numpy.array): empty n-bytes aligned arrays for holding intermediate values in the transformation
-        fft_object (pyfftw.FFTW): preset FFT transformation plan
-        ifft_object (pyfftw.FFTW): preset inverse FFT transformation plan
-
-    Returns: dot_product_list: (list(numpy.array)): vector product result that can be fed into find_best_trans_list()
-    to find best translation
-    """
-
-    dot_product_list = []
-    for target_complex, query_real in zip(target_list, query_list):
-        query_complex = np.zeros_like(target_complex)
-        np.copyto(a, query_real)
-        np.copyto(query_complex, fft_object(a))
-        dot_complex = target_complex * query_complex
-        np.copyto(b, dot_complex)
-        dot_real = np.zeros_like(query_real)
-        np.copyto(dot_real, ifft_object(b))
-
-        dot_product_list.append(dot_real)
-
-    return dot_product_list
-
-
-@numba.jit(nopython=True)
-def laplacian_filter(arr):
-    """A simple laplacian filter applied to an array with the kernel [[0, 1, 0], [1, -6, 1], [0, 1, 0]].
-
-    Args:
-        arr (numpy.array): the array to be filtered
-
-    Returns:
-        new_arr (numpy.array): the filtered array
-    """
-
-    xdim = arr.shape[0]
-    ydim = arr.shape[1]
-    zdim = arr.shape[2]
-    new_arr = np.zeros_like(arr)
-    for x in range(xdim):
-        for y in range(ydim):
-            for z in range(zdim):
-                if arr[x][y][z] > 0:
-                    new_arr[x][y][z] = -6.0 * arr[x][y][z]
-                    if (x + 1 < xdim):
-                        new_arr[x][y][z] += arr[x + 1][y][z]
-                    if (x - 1 >= 0):
-                        new_arr[x][y][z] += arr[x - 1][y][z]
-                    if (y + 1 < ydim):
-                        new_arr[x][y][z] += arr[x][y + 1][z]
-                    if (y - 1 >= 0):
-                        new_arr[x][y][z] += arr[x][y - 1][z]
-                    if (z + 1 < zdim):
-                        new_arr[x][y][z] += arr[x][y][z + 1]
-                    if (z - 1 >= 0):
-                        new_arr[x][y][z] += arr[x][y][z - 1]
-    return new_arr
-
-
-def fft_search_score_trans_1d(target_X, search_data, a, b, fft_object, ifft_object, mode, ave=None):
-    """1D version of fft_search_score_trans.
-
-    Args:
-        target_X (numpy.array): FFT transformed result from target map in 1D
-        search_data (numpy.array): the input query map array in 1D
-        a, b (numpy.array): empty n-bytes aligned arrays for holding intermediate values in the transformation
-        fft_object (pyfftw.FFTW): preset FFT transformation plan
-        ifft_object (pyfftw.FFTW): preset inverse FFT transformation plan
-        mode (string): special mode to use: Overlap, CC, PCC, Laplacian
-        ave (float, optional): placeholder for average value. Defaults to None.
-
-    Returns:
-        best (float): the maximum score found
-        trans (list(int)): the best translation associated with the maximum score
-    """
-
-    x2 = copy.deepcopy(search_data)
-
-    if mode == "Overlap":
-        x2 = np.where(x2 > 0, 1.0, 0.0)
-    elif mode == "CC":
-        x2 = np.where(x2 > 0, x2, 0.0)
-    elif mode == "PCC":
-        x2 = np.where(x2 > 0, x2 - ave, 0.0)
-    elif mode == "Laplacian":
-        x2 = laplacian_filter(x2)
-
-    X2 = np.zeros_like(target_X)
-    np.copyto(a, x2)
-    np.copyto(X2, fft_object(a))
-    dot_X = target_X * X2
-    np.copyto(b, dot_X)
-    dot_x = np.zeros_like(x2)
-    np.copyto(dot_x, ifft_object(b))
-
-    return find_best_trans_list([dot_x])
-
-
-def search_map_fft(mrc_target, mrc_search, TopN=10, ang=30, mode="VecProduct", is_eval_mode=False, save_path="."):
-    """The main search function for fining the best superimposition for the target and the query map.
-
-    Args:
-        mrc_target (mrc_obj): the input target map
-        mrc_search (mrc_obj): the input query map
-        TopN (int, optional): the number of top superimposition to find. Defaults to 10.
-        ang (int, optional): search interval for angular rotation. Defaults to 30.
-        mode (str, optional): special modes to use. Defaults to "VecProduct".
-        is_eval_mode (bool, optional): set the evaluation mode true will only perform scoring but not searching. Defaults to False.
-        save_path (str, optional): the path to save output .pdb files. Defaults to the current directory.
-
-    Returns:
-        refined_list (list): a list of refined search results
-    """
-
-    if is_eval_mode:
-        print("#For Evaluation Mode")
-        print("#Please use the same coordinate system and map size for map1 and map2.")
-        print("#Example:")
-        print("#In Chimera command line: open map1 and map2 as #0 and #1, then type")
-        print("#> open map1.mrc")
-        print("#> open map2.mrc")
-        print("#> vop #1 resample onGrid #0")
-        print("#> volume #2 save new.mrc")
-        print("#Chimera will generate the resampled map2.mrc as new.mrc")
-
-        _ = get_score(mrc_target, mrc_search.data, mrc_search.vec, [0, 0, 0])
-
-        return None
-
-    # init the target map vectors
-    x1 = copy.deepcopy(mrc_target.vec[:, :, :, 0])
-
-    if mode == "VecProduct":
-        y1 = copy.deepcopy(mrc_target.vec[:, :, :, 1])
-        z1 = copy.deepcopy(mrc_target.vec[:, :, :, 2])
-
-    # Postprocessing for other modes
-    if mode == "Overlap":
-        x1 = np.where(mrc_target.data > 0, 1.0, 0.0)
-    elif mode == "CC":
-        x1 = np.where(mrc_target.data > 0, mrc_target.data, 0.0)
-    elif mode == "PCC":
-        x1 = np.where(mrc_target.data > 0, mrc_target.data - mrc_target.ave, 0.0)
-    elif mode == "Laplacian":
-        x1 = laplacian_filter(mrc_target.data)
-
-    d3 = mrc_target.xdim ** 3
-
-    rd3 = 1.0 / d3
-
-    X1 = np.fft.rfftn(x1)
-    X1 = np.conj(X1)
-
-    if mode == "VecProduct":
-        Y1 = np.fft.rfftn(y1)
-        Y1 = np.conj(Y1)
-        Z1 = np.fft.rfftn(z1)
-        Z1 = np.conj(Z1)
-
-    x_angle = []
-    y_angle = []
-    z_angle = []
-
-    i = 0
-    while i < 360:
-        x_angle.append(i)
-        y_angle.append(i)
-        i += ang
-
-    i = 0
-    while i <= 180:
-        z_angle.append(i)
-        i += ang
-
-    angle_comb = np.array(np.meshgrid(x_angle, y_angle, z_angle)).T.reshape(-1, 3)
-
-    # rot_vec_dict, rot_data_dict = rot_init_cuda(mrc_search.data, mrc_search.vec, angle_comb)
-
-    rot_vec_dict = {}
-    rot_data_dict = {}
-
-    # search process
-    for angle in angle_comb:
-        new_vec, new_data = rot_mrc(mrc_search.data, mrc_search.vec, angle)
-        rot_vec_dict[tuple(angle)] = new_vec
-        rot_data_dict[tuple(angle)] = new_data
-
-    # with concurrent.futures.ProcessPoolExecutor(max_workers=os.cpu_count() - 1) as executor:
-    #     trans_vec = {executor.submit(rot_mrc, mrc_search.data, mrc_search.vec, angle): angle for angle in angle_comb}
-    #     for future in concurrent.futures.as_completed(trans_vec):
-    #         angle = trans_vec[future]
-    #         rot_vec_dict[tuple(angle)] = future.result()[0]
-    #         rot_data_dict[tuple(angle)] = future.result()[1]
-
-    # fftw plans
-    a = pyfftw.empty_aligned((x1.shape), dtype="float32")
-    b = pyfftw.empty_aligned((a.shape[0], a.shape[1], a.shape[2] // 2 + 1), dtype="complex64")
-    c = pyfftw.empty_aligned((x1.shape), dtype="float32")
-
-    fft_object = pyfftw.FFTW(a, b, axes=(0, 1, 2))
-    ifft_object = pyfftw.FFTW(b, c, direction="FFTW_BACKWARD", axes=(0, 1, 2), normalise_idft=False)
-
-    angle_score = []
-
-    for angle in tqdm(angle_comb, desc="FFT Process"):
-        rot_mrc_vec = rot_vec_dict[tuple(angle)]
-        rot_mrc_data = rot_data_dict[tuple(angle)]
-
-        if mode == "VecProduct":
-
-            x2 = copy.deepcopy(rot_mrc_vec[..., 0])
-            y2 = copy.deepcopy(rot_mrc_vec[..., 1])
-            z2 = copy.deepcopy(rot_mrc_vec[..., 2])
-
-            target_list = [X1, Y1, Z1]
-            query_list = [x2, y2, z2]
-
-            fft_result_list = fft_search_best_dot(target_list, query_list, a, b, c, fft_object, ifft_object)
-
-            best, trans = find_best_trans_list(fft_result_list)
-
-        else:
-            best, trans = fft_search_score_trans_1d(
-                X1, rot_mrc_data, a, b, fft_object, ifft_object, mode, mrc_target.ave
-            )
-            if mode == "CC":
-                rstd2 = 1.0 / mrc_target.std ** 2
-                best = best * rstd2
-            if mode == "PCC":
-                rstd3 = 1.0 / mrc_target.std_norm_ave ** 2
-                best = best * rstd3
-
-        angle_score.append({"angle": tuple(angle),
-                            "vec_score": best * rd3,
-                            "vec_trans": trans})
-
-    # calculate the ave and std
-    score_arr = np.array([row["vec_score"] for row in angle_score])
-    ave = np.mean(score_arr)
-    std = np.std(score_arr)
-    print("\nStd= " + str(std) + " Ave= " + str(ave) + "\n")
-
-    # sort the list and get topN
-    sorted_topN = sorted(angle_score, key=lambda x: x["vec_score"], reverse=True)[:TopN]
-
-    for i, result_mrc in enumerate(sorted_topN):
-        r = euler2rot(result_mrc["angle"])
-        new_trans = convert_trans(mrc_target.cent,
-                                  mrc_search.cent,
-                                  r,
-                                  result_mrc["vec_trans"],
-                                  mrc_search.xwidth,
-                                  mrc_search.xdim)
-
-        print("M" + str(i),
-              "Rotation=",
-              "(" + str(result_mrc["angle"][0]),
-              str(result_mrc["angle"][1]),
-              str(result_mrc["angle"][2]) + ")",
-              "Translation=",
-              "(" + "{:.3f}".format(new_trans[0]),
-              "{:.3f}".format(new_trans[1]),
-              "{:.3f}".format(new_trans[2]) + ")"
-              )
-
-    print()
-
-    refined_score = []
-    if ang > 5.0:
-
-        # setup all the angles for refinement
-        # initialize the refinement list by ±5 degrees
-        refine_ang_list = []
-        for result_mrc in sorted_topN:
-            ang = result_mrc["angle"]
-            ang_list = np.array(
-                np.meshgrid(
-                    [ang[0] - 5, ang[0], ang[0] + 5],
-                    [ang[1] - 5, ang[1], ang[1] + 5],
-                    [ang[2] - 5, ang[2], ang[2] + 5],
-                )
-            ).T.reshape(-1, 3)
-
-            # sanity check
-            ang_list = ang_list[(ang_list[:, 0] < 360) &
-                                (ang_list[:, 1] < 360) &
-                                (ang_list[:, 2] < 180)]
-
-            ang_list[ang_list < 0] += 360
-
-            refine_ang_list.append(ang_list)
-
-        refine_ang_arr = np.concatenate(refine_ang_list, axis=0)
-
-        # rotate the mrc vector and data according to the list (multi-threaded)
-        # with concurrent.futures.ThreadPoolExecutor(max_workers=os.cpu_count() + 4) as executor:
-        #     trans_vec = {executor.submit(rot_mrc, mrc_search.data, mrc_search.vec, angle, ): angle for angle in
-        #                  refine_ang_arr}
-        #     for future in concurrent.futures.as_completed(trans_vec):
-        #         angle = trans_vec[future]
-        #         rot_vec_dict[tuple(angle)] = future.result()[0]
-        #         rot_data_dict[tuple(angle)] = future.result()[1]
-
-        for angle in tqdm(refine_ang_arr, desc="Refining Rotation"):
-            vec, data = rot_mrc(mrc_search.data, mrc_search.vec, angle)
-            rot_vec_dict[tuple(angle)] = vec
-            rot_data_dict[tuple(angle)] = data
-
-        for angle in tqdm(refine_ang_arr, desc="Refining FFT"):
-
-            rot_mrc_vec = rot_vec_dict[tuple(angle)]
-            rot_mrc_data = rot_data_dict[tuple(angle)]
-
-            if mode == "VecProduct":
-                x2 = copy.deepcopy(rot_mrc_vec[..., 0])
-                y2 = copy.deepcopy(rot_mrc_vec[..., 1])
-                z2 = copy.deepcopy(rot_mrc_vec[..., 2])
-
-                target_list = [X1, Y1, Z1]
-                query_list = [x2, y2, z2]
-
-                fft_result_list = fft_search_best_dot(target_list, query_list, a, b, c, fft_object, ifft_object)
-                best, trans = find_best_trans_list(fft_result_list)
-
-            else:
-                best, trans = fft_search_score_trans_1d(
-                    X1, rot_mrc_data, a, b, fft_object, ifft_object, mode, mrc_target.ave
-                )
-                if mode == "CC":
-                    rstd2 = 1.0 / mrc_target.std ** 2
-                    best = best * rstd2
-                if mode == "PCC":
-                    rstd3 = 1.0 / mrc_target.std_norm_ave ** 2
-                    best = best * rstd3
-
-            refined_score.append({"angle": tuple(angle),
-                                  "vec_score": best * rd3,
-                                  "vec_trans": trans,
-                                  "vec": rot_mrc_vec,
-                                  "data": rot_mrc_data})
-
-        # sort the list to find the TopN with best scores
-        refined_list = sorted(refined_score, key=lambda x: x["vec_score"], reverse=True)[:TopN]
-
-    else:
-        # no action taken when refinement is disabled
-        refined_list = sorted_topN
-
-    # Write result to PDB files
-    folder_path = Path.cwd() / ("VESPER_RUN_" + datetime.now().strftime('%m%d_%H%M'))
-    Path.mkdir(folder_path)
-
-    print("\n###Writing results to PDB files###")
-
-    for i, result_mrc in enumerate(refined_list):
-        r = euler2rot(result_mrc["angle"])
-        new_trans = convert_trans(mrc_target.cent,
-                                  mrc_search.cent,
-                                  r,
-                                  result_mrc["vec_trans"],
-                                  mrc_search.xwidth,
-                                  mrc_search.xdim)
-
-        print("\n#" + str(i),
-              "Rotation=",
-              "(" + str(result_mrc["angle"][0]),
-              str(result_mrc["angle"][1]),
-              str(result_mrc["angle"][2]) + ")",
-              "Translation=",
-              "(" + "{:.3f}".format(new_trans[0]),
-              "{:.3f}".format(new_trans[1]),
-              "{:.3f}".format(new_trans[2]) + ")"
-              )
-
-        sco_arr = get_score(
-            mrc_target,
-            result_mrc["data"],
-            result_mrc["vec"],
-            result_mrc["vec_trans"]
-        )
-
-        show_vec(mrc_target.orig,
-                 result_mrc["vec"],
-                 result_mrc["data"],
-                 sco_arr,
-                 result_mrc["vec_score"],
-                 mrc_search.xwidth,
-                 result_mrc["vec_trans"],
-                 result_mrc["angle"],
-                 folder_path,
-                 i)
-
-    return refined_list
-
-
-def search_map_fft_prob(mrc_P1, mrc_P2, mrc_P3, mrc_P4,
-                        mrc_target, mrc_search,
-                        mrc_search_p1, mrc_search_p2, mrc_search_p3, mrc_search_p4,
-                        ang, alpha=0.0, TopN=10, num_proc=4, vave=-10, vstd=-10, pave=-10, pstd=-10):
-    """The main search function for fining the best superimposition for the target and the query map.
-
-    Args:
-        mrc_P1: large probability map1
-        mrc_P2: large probability map2
-        mrc_P3: large probability map3
-        mrc_P4: large probability map4
-        mrc_search_p1: query probability map1
-        mrc_search_p2: query probability map2
-        mrc_search_p3: query probability map3
-        mrc_search_p4: query probability map4
-        alpha: weighting parameter
-        mrc_target (mrc_obj): the input target map
-        mrc_search (mrc_obj): the input query map
-        TopN (int, optional): the number of top superimposition to find. Defaults to 10.
-        ang (int, optional): search interval for angular rotation. Defaults to 30.
-        mode (str, optional): special modes to use. Defaults to "VecProduct".
-        is_eval_mode (bool, optional): set the evaluation mode true will only perform scoring but not searching. Defaults to False.
-        save_path (str, optional): the path to save output .pdb files. Defaults to the current directory.
-
-    Returns:
-        refined_list (list): a list of refined search results including the probability score
-    """
-
-    # init the target map vectors
-    # does this part need to be changed?
-    x1 = copy.deepcopy(mrc_target.vec[:, :, :, 0])
-    y1 = copy.deepcopy(mrc_target.vec[:, :, :, 1])
-    z1 = copy.deepcopy(mrc_target.vec[:, :, :, 2])
-
-    p1 = copy.deepcopy(mrc_P1.data)
-    p2 = copy.deepcopy(mrc_P2.data)
-    p3 = copy.deepcopy(mrc_P3.data)
-    p4 = copy.deepcopy(mrc_P4.data)
-
-    # Score normalization constant
-
-    rd3 = 1.0 / (mrc_target.xdim ** 3)
-
-    # Calculate the FFT results for target map
-
-    X1 = np.fft.rfftn(x1)
-    X1 = np.conj(X1)
-    P1 = np.fft.rfftn(p1)
-    P1 = np.conj(P1)
-    P2 = np.fft.rfftn(p2)
-    P2 = np.conj(P2)
-    P3 = np.fft.rfftn(p3)
-    P3 = np.conj(P3)
-    P4 = np.fft.rfftn(p4)
-    P4 = np.conj(P4)
-
-    Y1 = np.fft.rfftn(y1)
-    Y1 = np.conj(Y1)
-    Z1 = np.fft.rfftn(z1)
-    Z1 = np.conj(Z1)
-
-    # Compose target result list
-
-    target_list = [X1, Y1, Z1, P1, P2, P3, P4]
-
-    # Calculate all the combination of angles
-
-    angle_comb = calc_angle_comb(ang)
-
-    # Paralleled processing for rotation and FFT process per angle in angle_comb
-
-    print()
-    print("###Start Searching###")
-
-    angle_score = []
-
-<<<<<<< HEAD
-    if (vave < 0 or vstd < 0 or pstd < 0 or pave < 0):
-        for angle in tqdm(angle_comb):
-            vec_score, vec_trans, prob_score, prob_trans, _, _ = rot_and_search_fft(mrc_search.data,
-                                                                                    mrc_search.vec,
-                                                                                    mrc_search_p1.data,
-                                                                                    mrc_search_p2.data,
-                                                                                    mrc_search_p3.data,
-                                                                                    mrc_search_p4.data,
-                                                                                    angle,
-                                                                                    target_list,
-                                                                                    alpha=0.0)
-            angle_score.append({
-                "angle": angle,
-                "vec_score": vec_score * rd3,
-                "vec_trans": vec_trans,
-                "prob_score": prob_score * rd3,
-                "prob_trans": prob_trans
-            })
-
-        # with concurrent.futures.ProcessPoolExecutor(max_workers=num_proc) as executor:
-        #     rets = {
-        #         executor.submit(rot_and_search_fft,
-        #                         mrc_search.data,
-        #                         mrc_search.vec,
-        #                         mrc_search_p1.data,
-        #                         mrc_search_p2.data,
-        #                         mrc_search_p3.data,
-        #                         mrc_search_p4.data,
-        #                         angle,
-        #                         target_list,
-        #                         alpha=0.0): angle for angle in angle_comb}
-        #     for future in tqdm(concurrent.futures.as_completed(rets), total=len(angle_comb)):
-        #         angle = rets[future]
-        #         angle_score.append([tuple(angle),
-        #                             future.result()[0] * rd3,
-        #                             future.result()[1],
-        #                             future.result()[2] * rd3,
-        #                             future.result()[3]])
-
-        # calculate the ave and std for all the rotations
-        score_arr_vec = np.array([row["vec_score"] for row in angle_score])
-        score_arr_prob = np.array([row["prob_score"] for row in angle_score])
-
-        vstd = np.std(score_arr_vec)
-        vave = np.mean(score_arr_vec)
-        pstd = np.std(score_arr_prob)
-        pave = np.mean(score_arr_prob)
-=======
-    for angle in tqdm(angle_comb):
-        vec_score, vec_trans, prob_score, prob_trans, _, _ = rot_and_search_fft(mrc_search.data,
-                                                                                mrc_search.vec,
-                                                                                mrc_search_p1.data,
-                                                                                mrc_search_p2.data,
-                                                                                mrc_search_p3.data,
-                                                                                mrc_search_p4.data,
-                                                                                angle,
-                                                                                target_list,
-                                                                                alpha=0.0)
-        angle_score.append({
-            "angle": tuple(angle),
-            "vec_score": vec_score * rd3,
-            "vec_trans": vec_trans,
-            "prob_score": prob_score * rd3,
-            "prob_trans": prob_trans
-        })
-
-    # with concurrent.futures.ProcessPoolExecutor(max_workers=num_proc) as executor:
-    #     rets = {
-    #         executor.submit(rot_and_search_fft,
-    #                         mrc_search.data,
-    #                         mrc_search.vec,
-    #                         mrc_search_p1.data,
-    #                         mrc_search_p2.data,
-    #                         mrc_search_p3.data,
-    #                         mrc_search_p4.data,
-    #                         angle,
-    #                         target_list,
-    #                         alpha=0.0): angle for angle in angle_comb}
-    #     for future in tqdm(concurrent.futures.as_completed(rets), total=len(angle_comb)):
-    #         angle = rets[future]
-    #         angle_score.append([tuple(angle),
-    #                             future.result()[0] * rd3,
-    #                             future.result()[1],
-    #                             future.result()[2] * rd3,
-    #                             future.result()[3]])
-
-    # calculate the ave and std for all the rotations
-    score_arr_vec = np.array([row["vec_score"] for row in angle_score])
-    score_arr_prob = np.array([row["prob_score"] for row in angle_score])
-
-    vstd = np.std(score_arr_vec)
-    vave = np.mean(score_arr_vec)
-    pstd = np.std(score_arr_prob)
-    pave = np.mean(score_arr_prob)
->>>>>>> 32ca82f2
-
-    print()
-    print("DotScore Std=", vstd, "DotScore Ave=", vave)
-    print("ProbScore Std=", pstd, "ProbScore Ave=", pave)
-    print()
-
-    angle_score = []
-
-    for angle in tqdm(angle_comb):
-        vec_score, vec_trans, prob_score, prob_trans, mixed_score, mixed_trans = rot_and_search_fft(mrc_search.data,
-                                                                                                    mrc_search.vec,
-                                                                                                    mrc_search_p1.data,
-                                                                                                    mrc_search_p2.data,
-                                                                                                    mrc_search_p3.data,
-                                                                                                    mrc_search_p4.data,
-                                                                                                    angle,
-                                                                                                    target_list,
-                                                                                                    alpha,
-                                                                                                    vstd, vave, pstd,
-                                                                                                    pave)
-
-        if mixed_score is None:
-            mixed_score = 0
-        if mixed_trans is None:
-            mixed_trans = []
-
-        angle_score.append({
-            "angle": angle,
-            "vec_score": vec_score * rd3,
-            "vec_trans": vec_trans,
-            "prob_score": prob_score * rd3,
-            "prob_trans": prob_trans,
-            "mixed_score": mixed_score * rd3,
-            "mixed_trans": mixed_trans
-        })
-
-    # with concurrent.futures.ProcessPoolExecutor(max_workers=num_proc) as executor:
-    #     rets = {
-    #         executor.submit(rot_and_search_fft,
-    #                         mrc_search.data,
-    #                         mrc_search.vec,
-    #                         mrc_search_p1.data,
-    #                         mrc_search_p2.data,
-    #                         mrc_search_p3.data,
-    #                         mrc_search_p4.data,
-    #                         angle,
-    #                         target_list,
-    #                         alpha,
-    #                         vstd,
-    #                         vave,
-    #                         pstd,
-    #                         pave): angle for angle in angle_comb}
-    #
-    #     for future in tqdm(concurrent.futures.as_completed(rets), total=len(angle_comb)):
-    #         angle = rets[future]
-    #         angle_score.append({"angle": tuple(angle),
-    #                             "vec_score": future.result()[0] * rd3,
-    #                             "vec_trans": future.result()[1],
-    #                             "prob_score": future.result()[2] * rd3,
-    #                             "prob_trans": future.result()[3],
-    #                             "mixed_score": future.result()[4] * rd3,
-    #                             "mixed_trans": future.result()[5]})
-
-    # sort the list and get topN
-    sorted_topN = sorted(angle_score, key=lambda x: x["mixed_score"], reverse=True)[:TopN]
-
-    # print TopN Statistics
-    for idx, x in enumerate(sorted_topN):
-        print("#", str(idx + 1), x)
-
-    refined_score = []
-    if ang > 5.0:
-        # Search for +5.0 and -5.0 degree rotation.
-        print("\n###Start Refining###")
-
-        for result_mrc in sorted_topN:
-            ang = result_mrc["angle"]
-            ang_list = np.array(
-                np.meshgrid(
-                    [ang[0] - 5, ang[0], ang[0] + 5],
-                    [ang[1] - 5, ang[1], ang[1] + 5],
-                    [ang[2] - 5, ang[2], ang[2] + 5],
-                )
-            ).T.reshape(-1, 3)
-
-            for ang in ang_list:
-                rotated = rot_mrc_prob(mrc_search.data, mrc_search.vec, mrc_search_p1.data, mrc_search_p2.data,
-                                       mrc_search_p3.data, mrc_search_p4.data, ang)
-
-                rotated_vec = rotated[0]
-                rotated_data = rotated[1]
-
-                x2 = rotated_vec[..., 0]
-                y2 = rotated_vec[..., 1]
-                z2 = rotated_vec[..., 2]
-
-                p21 = rotated[2]
-                p22 = rotated[3]
-                p23 = rotated[4]
-                p24 = rotated[5]
-
-                target_list = [X1, Y1, Z1, P1, P2, P3, P4]
-                query_list_vec = [x2, y2, z2]
-                query_list_prob = [p21, p22, p23, p24]
-
-                # fftw plans
-                a = pyfftw.empty_aligned((x2.shape), dtype="float32")
-                b = pyfftw.empty_aligned((a.shape[0], a.shape[1], a.shape[2] // 2 + 1), dtype="complex64")
-                c = pyfftw.empty_aligned((x2.shape), dtype="float32")
-
-                fft_object = pyfftw.FFTW(a, b, axes=(0, 1, 2))
-                ifft_object = pyfftw.FFTW(b, c, direction="FFTW_BACKWARD", axes=(0, 1, 2), normalise_idft=False)
-
-                # Search for best translation using FFT
-                fft_result_list_vec = fft_search_best_dot(target_list[:3], query_list_vec, a, b, c, fft_object,
-                                                          ifft_object)
-                fft_result_list_prob = fft_search_best_dot(target_list[3:], query_list_prob, a, b, c, fft_object,
-                                                           ifft_object)
-
-                vec_score, vec_trans = find_best_trans_list(fft_result_list_vec)
-                prob_score, prob_trans = find_best_trans_list(fft_result_list_prob)
-
-<<<<<<< HEAD
-                mixed_score = 0
-                mixed_trans = []
-
-                if alpha != 0.0:
-                    mixed_score, mixed_trans = find_best_trans_mixed(fft_result_list_vec,
-                                                                     fft_result_list_prob,
-                                                                     alpha,
-                                                                     vstd, vave,
-                                                                     pstd, pave)
-=======
-                mixed_score, mixed_trans = find_best_trans_mixed(fft_result_list_vec,
-                                                                 fft_result_list_prob,
-                                                                 alpha,
-                                                                 vstd, vave,
-                                                                 pstd, pave)
->>>>>>> 32ca82f2
-
-                refined_score.append(
-                    {"angle": tuple(ang),
-                     "vec_score": vec_score * rd3,
-                     "vec_trans": vec_trans,
-                     "vec": rotated_vec,
-                     "data": rotated_data,
-                     "prob_score": prob_score * rd3,
-                     "prob_trans": prob_trans,
-                     "mixed_score": mixed_score * rd3,
-                     "mixed_trans": mixed_trans})
-
-        refined_list = sorted(refined_score, key=lambda x: x["mixed_score"], reverse=True)[:TopN]  # Sort by mixed score
-    else:
-        refined_list = sorted_topN
-
-    # Write result to PDB files
-    folder_path = Path.cwd() / ("VESPER_RUN_" + datetime.now().strftime('%m%d_%H%M'))
-    Path.mkdir(folder_path)
-
-    print("###Writing results to PDB files###")
-
-    for i, result_mrc in enumerate(refined_list):
-        # convert the translation back to the original coordinate system
-        r = euler2rot(result_mrc["angle"])
-        new_trans = convert_trans(mrc_target.cent,
-                                  mrc_search.cent,
-                                  r,
-                                  result_mrc["mixed_trans"],
-                                  mrc_search.xwidth,
-                                  mrc_search.xdim)
-
-        print("\n#" + str(i),
-              "Rotation=",
-              "(" + str(result_mrc["angle"][0]),
-              str(result_mrc["angle"][1]),
-              str(result_mrc["angle"][2]) + ")",
-              "Translation=",
-              "(" + "{:.3f}".format(new_trans[0]),
-              "{:.3f}".format(new_trans[1]),
-              "{:.3f}".format(new_trans[2]) + ")"
-              )
-
-        print("Translation=", str(result_mrc["vec_trans"]),
-              "Probability Score=", str(result_mrc["prob_score"]),
-              "Probability Translation=", str(result_mrc["prob_trans"]))
-
-        sco_arr = get_score(
-            mrc_target,
-            result_mrc["data"],
-            result_mrc["vec"],
-            result_mrc["vec_trans"]
-        )
-
-        show_vec(mrc_target.orig,
-                 result_mrc["vec"],
-                 result_mrc["data"],
-                 sco_arr,
-                 result_mrc["mixed_score"],
-                 mrc_search.xwidth,
-                 result_mrc["mixed_trans"],
-                 result_mrc["angle"],
-                 folder_path,
-                 i)
-
-    return refined_list
-
-
-def show_vec(origin,
-             sampled_mrc_vec,
-             sampled_mrc_data,
-             score_arr,
-             score,
-             sample_width,
-             trans,
-             angle,
-             folder_path,
-             rank):
-    dim = sampled_mrc_data.shape[0]
-
-    filename = "R_{:02d}-S_{:>7.3f}.pdb".format(rank, score).replace(" ", "_")
-    # filename = "M_{:02d}-S_{:>7.3f}-A_{:>5.1f}_{:>5.1f}_{:>5.1f}-T_{:>3.0f}_{:>3.0f}_{:>3.0f}.pdb".format(
-    #     rank,
-    #     score,
-    #     angle[0],
-    #     angle[1],
-    #     angle[2],
-    #     trans[0],
-    #     trans[1],
-    #     trans[2]).replace(" ", "_")
-
-    filepath = folder_path / filename
-
-    origin = np.array([origin[0], origin[1], origin[2]])
-    trans = np.array(trans)
-
-    if trans[0] > 0.5 * dim:
-        trans[0] -= dim
-    if trans[1] > 0.5 * dim:
-        trans[1] -= dim
-    if trans[2] > 0.5 * dim:
-        trans[2] -= dim
-
-    add = origin - trans * sample_width
-
-    natm = 1
-    nres = 1
-
-    pdb_file = open(filepath, "w")
-    for x in range(dim):
-        for y in range(dim):
-            for z in range(dim):
-
-                if sampled_mrc_data[x][y][z] != 0.0:
-                    tmp = np.array([x, y, z])
-                    tmp = tmp * sample_width + add
-                    atom_header = "ATOM{:>7d}  CA  ALA{:>6d}    ".format(natm, nres)
-                    atom_content = "{:8.3f}{:8.3f}{:8.3f}{:6.2f}{:6.2f}".format(
-                        tmp[0], tmp[1], tmp[2], 1.0, score_arr[x][y][z]
-                    )
-                    pdb_file.write(atom_header + atom_content + "\n")
-                    natm += 1
-
-                    tmp = np.array([x, y, z])
-                    tmp = (tmp + sampled_mrc_vec[x][y][z]) * sample_width + add
-                    atom_header = "ATOM{:>7d}  CB  ALA{:>6d}    ".format(natm, nres)
-                    atom_content = "{:8.3f}{:8.3f}{:8.3f}{:6.2f}{:6.2f}".format(
-                        tmp[0], tmp[1], tmp[2], 1.0, score_arr[x][y][z]
-                    )
-                    pdb_file.write(atom_header + atom_content + "\n")
-                    natm += 1
-
-                    nres += 1
-
-
-@numba.jit(nopython=False, forceobj=True)
-def rot_mrc_prob(orig_mrc_data, orig_mrc_vec, mrc_search_p1_data, mrc_search_p2_data, mrc_search_p3_data,
-                 mrc_search_p4_data, angle):
-    dim = orig_mrc_vec.shape[0]
-
-    new_pos = np.array(np.meshgrid(np.arange(dim), np.arange(dim), np.arange(dim), )).T.reshape(-1, 3)
-
-    cent = 0.5 * float(dim)
-    new_pos = new_pos - cent
-
-    r = R.from_euler("ZYX", angle, degrees=True)
-    mtx = r.as_matrix()
-    mtx[np.isclose(mtx, 0, atol=1e-15)] = 0
-
-    old_pos = rot_pos_mtx(np.flip(mtx).T, new_pos) + cent
-
-    combined_arr = np.hstack((old_pos, new_pos))
-
-    in_bound_mask = (
-            (old_pos[:, 0] >= 0)
-            & (old_pos[:, 1] >= 0)
-            & (old_pos[:, 2] >= 0)
-            & (old_pos[:, 0] < dim)
-            & (old_pos[:, 1] < dim)
-            & (old_pos[:, 2] < dim)
-    )
-
-    combined_arr = combined_arr[in_bound_mask]
-
-    combined_arr = combined_arr.astype(np.int32)
-
-    index_arr = combined_arr[:, 0:3]
-
-    dens_mask = orig_mrc_data[index_arr[:, 0], index_arr[:, 1], index_arr[:, 2]] != 0.0
-    dens_mask_p1 = mrc_search_p1_data[index_arr[:, 0], index_arr[:, 1], index_arr[:, 2]] != 0.0
-    dens_mask_p2 = mrc_search_p2_data[index_arr[:, 0], index_arr[:, 1], index_arr[:, 2]] != 0.0
-    dens_mask_p3 = mrc_search_p3_data[index_arr[:, 0], index_arr[:, 1], index_arr[:, 2]] != 0.0
-    dens_mask_p4 = mrc_search_p4_data[index_arr[:, 0], index_arr[:, 1], index_arr[:, 2]] != 0.0
-
-    non_zero_rot_list = combined_arr[dens_mask]
-    non_zero_rot_list_p1 = combined_arr[dens_mask_p1]
-    non_zero_rot_list_p2 = combined_arr[dens_mask_p2]
-    non_zero_rot_list_p3 = combined_arr[dens_mask_p3]
-    non_zero_rot_list_p4 = combined_arr[dens_mask_p4]
-
-    non_zero_vec = orig_mrc_vec[non_zero_rot_list[:, 0], non_zero_rot_list[:, 1], non_zero_rot_list[:, 2]]
-
-    non_zero_dens = orig_mrc_data[non_zero_rot_list[:, 0], non_zero_rot_list[:, 1], non_zero_rot_list[:, 2]]
-
-    non_zero_dens_p1 = mrc_search_p1_data[
-        non_zero_rot_list_p1[:, 0], non_zero_rot_list_p1[:, 1], non_zero_rot_list_p1[:, 2]]
-
-    non_zero_dens_p2 = mrc_search_p2_data[
-        non_zero_rot_list_p2[:, 0], non_zero_rot_list_p2[:, 1], non_zero_rot_list_p2[:, 2]]
-
-    non_zero_dens_p3 = mrc_search_p3_data[
-        non_zero_rot_list_p3[:, 0], non_zero_rot_list_p3[:, 1], non_zero_rot_list_p3[:, 2]]
-
-    non_zero_dens_p4 = mrc_search_p4_data[
-        non_zero_rot_list_p4[:, 0], non_zero_rot_list_p4[:, 1], non_zero_rot_list_p4[:, 2]]
-
-    new_vec = rot_pos_mtx(np.flip(mtx), non_zero_vec)
-
-    new_vec_array = np.zeros_like(orig_mrc_vec)
-    new_data_array = np.zeros_like(orig_mrc_data)
-    new_data_array_p1 = np.zeros_like(mrc_search_p1_data)
-    new_data_array_p2 = np.zeros_like(mrc_search_p2_data)
-    new_data_array_p3 = np.zeros_like(mrc_search_p3_data)
-    new_data_array_p4 = np.zeros_like(mrc_search_p4_data)
-
-    for vec, ind, dens in zip(new_vec, (non_zero_rot_list[:, 3:6] + cent).astype(int), non_zero_dens):
-        new_vec_array[ind[0]][ind[1]][ind[2]][0] = vec[0]
-        new_vec_array[ind[0]][ind[1]][ind[2]][1] = vec[1]
-        new_vec_array[ind[0]][ind[1]][ind[2]][2] = vec[2]
-        new_data_array[ind[0]][ind[1]][ind[2]] = dens
-
-    for ind, dens in zip((non_zero_rot_list_p1[:, 3:6] + cent).astype(int), non_zero_dens_p1):
-        new_data_array_p1[ind[0]][ind[1]][ind[2]] = dens
-
-    for ind, dens in zip((non_zero_rot_list_p2[:, 3:6] + cent).astype(int), non_zero_dens_p2):
-        new_data_array_p2[ind[0]][ind[1]][ind[2]] = dens
-
-    for ind, dens in zip((non_zero_rot_list_p3[:, 3:6] + cent).astype(int), non_zero_dens_p3):
-        new_data_array_p3[ind[0]][ind[1]][ind[2]] = dens
-
-    for ind, dens in zip((non_zero_rot_list_p4[:, 3:6] + cent).astype(int), non_zero_dens_p4):
-        new_data_array_p4[ind[0]][ind[1]][ind[2]] = dens
-
-    return new_vec_array, new_data_array, new_data_array_p1, new_data_array_p2, new_data_array_p3, new_data_array_p4
-
-
-def get_score(
-        target_map,
-        search_map_data,
-        search_map_vec,
-        trans
-):
-    target_map_data = target_map.data
-    target_map_vec = target_map.vec
-
-    ave1 = target_map.ave
-    ave2 = np.mean(search_map_data[search_map_data > 0])
-
-    std1 = target_map.std
-    std2 = np.linalg.norm(search_map_data[search_map_data > 0])
-
-    pstd1 = target_map.std_norm_ave
-    pstd2 = np.linalg.norm(search_map_data[search_map_data > 0] - ave2)
-
-    dim = target_map_data.shape[0]
-    total = 0
-
-    t = np.array(trans)
-    if trans[0] > 0.5 * dim:
-        t[0] -= dim
-    if trans[1] > 0.5 * dim:
-        t[1] -= dim
-    if trans[2] > 0.5 * dim:
-        t[2] -= dim
-
-    # duplicate this part for all probability maps
-
-    target_pos = np.array(np.meshgrid(np.arange(dim), np.arange(dim), np.arange(dim), )).T.reshape(-1, 3)
-
-    search_pos = target_pos + t
-
-    total += np.count_nonzero(target_map_data[target_pos[:, 0], target_pos[:, 1], target_pos[:, 2]])
-
-    combined_arr = np.hstack((target_pos, search_pos))
-
-    combined_arr = combined_arr[
-        (combined_arr[:, 3] >= 0)
-        & (combined_arr[:, 4] >= 0)
-        & (combined_arr[:, 5] >= 0)
-        & (combined_arr[:, 3] < dim)
-        & (combined_arr[:, 4] < dim)
-        & (combined_arr[:, 5] < dim)
-        ]
-
-    target_pos = combined_arr[:, 0:3]
-    search_pos = combined_arr[:, 3:6]
-
-    d1 = target_map_data[target_pos[:, 0], target_pos[:, 1], target_pos[:, 2]]
-    d2 = search_map_data[search_pos[:, 0], search_pos[:, 1], search_pos[:, 2]]
-
-    d1 = np.where(d1 <= 0, 0.0, d1)
-    d2 = np.where(d2 <= 0, 0.0, d1)
-
-    pd1 = np.where(d1 <= 0, 0.0, d1 - ave1)
-    pd2 = np.where(d2 <= 0, 0.0, d2 - ave2)
-
-    cc = np.sum(np.multiply(d1, d2))
-    pcc = np.sum(np.multiply(pd1, pd2))
-
-    target_zero_mask = target_map_data[target_pos[:, 0], target_pos[:, 1], target_pos[:, 2]] == 0
-    target_non_zero_mask = target_map_data[target_pos[:, 0], target_pos[:, 1], target_pos[:, 2]] > 0
-    search_non_zero_mask = search_map_data[search_pos[:, 0], search_pos[:, 1], search_pos[:, 2]] > 0
-    search_non_zero_count = np.count_nonzero(np.multiply(target_zero_mask, search_non_zero_mask))
-
-    trimmed_target_vec = target_map_vec[target_pos[:, 0], target_pos[:, 1], target_pos[:, 2]]
-    trimmed_search_vec = search_map_vec[search_pos[:, 0], search_pos[:, 1], search_pos[:, 2]]
-
-    total += search_non_zero_count
-
-    sco_arr = np.zeros_like(search_map_data)
-    sco = np.einsum("ij,ij->i", trimmed_target_vec, trimmed_search_vec)
-    sco_arr[search_pos[:, 0], search_pos[:, 1], search_pos[:, 2]] = sco
-    sco_sum = np.sum(sco_arr)
-    Nm = np.count_nonzero(np.multiply(target_non_zero_mask, search_non_zero_mask))
-
-    print(
-        "Overlap="
-        + str(float(Nm) / float(total))
-        + " "
-        + str(Nm) + "/" + str(total)
-        + " CC="
-        + str(cc / (std1 * std2))
-        + " PCC="
-        + str(pcc / (pstd1 * pstd2))
-    )
-
-    print("Score=", sco_sum)
-    return sco_arr
-
-
-def calc_angle_comb(ang_interval):
-    """ Calculate the all the possible combination of angles given the interval in degrees"""
-
-    x_angle = []
-    y_angle = []
-    z_angle = []
-
-    i = 0
-    while i < 360:
-        x_angle.append(i)
-        y_angle.append(i)
-        i += ang_interval
-
-    i = 0
-    while i <= 180:
-        z_angle.append(i)
-        i += ang_interval
-
-    angle_comb = np.array(np.meshgrid(x_angle, y_angle, z_angle)).T.reshape(-1, 3)
-    return angle_comb
-
-
-def rot_and_search_fft(data, vec,
-                       dp1, dp2, dp3, dp4,
-                       angle,
-                       target_list,
-                       alpha,
-                       vstd=None, vave=None, pstd=None, pave=None):
-    """ Calculate the best translation for the query map given a rotation angle
-
-    Args:
-        data (numpy.array): The data of query map
-        vec (numpy.array): The vector representation of query map
-        dp1-dp4 (numpy.array): The probability representation of query map
-        angle (list/tuple): The rotation angle
-        target_list (numpy.array) : A list of FFT-transformed results of the target map
-        alpha (float): Parameter for alpha mixing during dot score calculation
-
-    Returns:
-        vec_score (float): Best vector dot product score calculated using FFT
-        vec_trans (list): Best translation in [x,y,z] with vec_score
-        prob_score (float): Best probability score calculated using FFT
-        prob_trans (list): Best translation in [x,y,z] with prob_score
-    """
-
-    # Rotate the query map and vector representation
-    new_vec_array, new_data_array, new_data_array_p1, new_data_array_p2, new_data_array_p3, new_data_array_p4 = rot_mrc_prob(
-        data, vec, dp1, dp2, dp3, dp4, angle)
-
-    # Compose the query FFT list
-
-    # x2 = copy.deepcopy(new_vec_array[..., 0])
-    # y2 = copy.deepcopy(new_vec_array[..., 1])
-    # z2 = copy.deepcopy(new_vec_array[..., 2])
-    #
-    # p21 = copy.deepcopy(new_data_array_p1)
-    # p22 = copy.deepcopy(new_data_array_p2)
-    # p23 = copy.deepcopy(new_data_array_p3)
-    # p24 = copy.deepcopy(new_data_array_p4)
-
-    x2 = new_vec_array[..., 0]
-    y2 = new_vec_array[..., 1]
-    z2 = new_vec_array[..., 2]
-
-    p21 = new_data_array_p1
-    p22 = new_data_array_p2
-    p23 = new_data_array_p3
-    p24 = new_data_array_p4
-
-    query_list_vec = [x2, y2, z2]
-    query_list_prob = [p21, p22, p23, p24]
-
-    # fftw plans initialization
-    a = pyfftw.empty_aligned((x2.shape), dtype="float32")
-    b = pyfftw.empty_aligned((a.shape[0], a.shape[1], a.shape[2] // 2 + 1), dtype="complex64")
-    c = pyfftw.empty_aligned((x2.shape), dtype="float32")
-
-    fft_object = pyfftw.FFTW(a, b, axes=(0, 1, 2))
-    ifft_object = pyfftw.FFTW(b, c, direction="FFTW_BACKWARD", axes=(0, 1, 2), normalise_idft=False)
-
-    # Search for best translation using FFT
-    fft_result_list_vec = fft_search_best_dot(target_list[:3], query_list_vec, a, b, c, fft_object, ifft_object)
-    fft_result_list_prob = fft_search_best_dot(target_list[3:], query_list_prob, a, b, c, fft_object, ifft_object)
-
-    vec_score, vec_trans = find_best_trans_list(fft_result_list_vec)
-    prob_score, prob_trans = find_best_trans_list(fft_result_list_prob)
-
-    mixed_score, mixed_trans = find_best_trans_mixed(fft_result_list_vec,
-                                                     fft_result_list_prob,
-                                                     alpha,
-                                                     vstd, vave,
-                                                     pstd, pave)
-
-    return vec_score, vec_trans, prob_score, prob_trans, mixed_score, mixed_trans
-
-
-def find_best_trans_mixed(vec_fft_results, prob_fft_results, alpha, vstd, vave, pstd, pave):
-    sum_arr_v = sum(vec_fft_results)
-    sum_arr_p = sum(prob_fft_results)
-
-    # z-score normalization
-    sum_arr_v = (sum_arr_v - vave) / vstd
-    sum_arr_p = (sum_arr_p - pave) / pstd
-
-    # alpha mixing
-    sum_arr_mixed = (1 - alpha) * sum_arr_v + alpha * sum_arr_p
-
-    # find the best translation
-    best_score = sum_arr_mixed.max()
-    trans = np.unravel_index(sum_arr_mixed.argmax(), sum_arr_mixed.shape)
-
-    return best_score, trans
-
-
-# convert euler angles to rotation matrix
-def euler2rot(euler):
-    r = R.from_euler('xyz', euler, degrees=True)
-    return r
-
-
-def convert_trans(cen1, cen2, r, trans, xwidth2, dim):
-    trans = np.array(trans)
-
-    if trans[0] > 0.5 * dim:
-        trans[0] -= dim
-    if trans[1] > 0.5 * dim:
-        trans[1] -= dim
-    if trans[2] > 0.5 * dim:
-        trans[2] -= dim
-
-    cen2 = r.apply(cen2)  # rotate the center
-    new_trans = cen1 - (cen2 + trans * xwidth2)  # calculate new translation
-    return new_trans
+# coding: utf-8
+import concurrent.futures
+import copy
+#from types import NoneType
+import mrcfile
+import multiprocessing
+import numba
+import numpy as np
+import os
+import pyfftw
+import time
+from datetime import datetime
+from pathlib import Path
+from scipy import ndimage
+from scipy.spatial.transform import Rotation as R
+from tqdm import tqdm
+
+pyfftw.config.PLANNER_EFFORT = "FFTW_MEASURE"
+pyfftw.config.NUM_THREADS = multiprocessing.cpu_count()
+
+
+class mrc_obj:
+    """A mrc object that represents the density data and statistics of a given mrc file"""
+
+    def __init__(self, path):
+        # open the specified mrcfile and read the header information
+        mrc = mrcfile.open(path)
+        data = mrc.data
+        header = mrc.header
+
+        # read and store the voxel widths and dimensions from the header
+        self.xdim = int(header.nx)
+        self.ydim = int(header.ny)
+        self.zdim = int(header.nz)
+        self.xwidth = mrc.voxel_size.x
+        self.ywidth = mrc.voxel_size.y
+        self.zwidth = mrc.voxel_size.z
+
+        # set the center to be the half the dimensions
+        self.cent = np.array([self.xdim * 0.5, self.ydim * 0.5, self.zdim * 0.5,
+                              ])
+
+        # read and store the origin coordinate from the header
+        self.orig = np.array([header.origin.x, header.origin.y, header.origin.z])
+
+        # swap the xz axes of density data array and store in self.data
+        self.data = np.swapaxes(copy.deepcopy(data), 0, 2)
+
+        # create 1d representation of the density value by flattening the data array
+        self.dens = data.flatten()
+
+        # initialize the vector array to be same shape as data but will all zeros
+        self.vec = np.zeros((self.xdim, self.ydim, self.zdim, 3), dtype="float32")
+
+        # initialize all the statistics values
+        self.dsum = None  # total density value
+        self.Nact = None  # non-zero density voxel count
+        self.ave = None  # average density value
+        self.std_norm_ave = None  # L2 norm nomalized with average density value
+        self.std = None  # unnormalize L2 norm
+
+
+def mrc_set_vox_size(mrc, th=0.00, voxel_size=7.0):
+    """Set the voxel size for the specified mrc_obj
+
+    Args:
+        mrc (mrc_obj): [the target mrc_obj to set the voxel size for]
+        th (float, optional): preset threshold for density cutoff. Defaults to 0.01.
+        voxel_size (float, optional): the granularity of the voxel in terms of angstroms. Defaults to 7.0.
+
+    Returns:
+        mrc (mrc_obj): the original mrc_obj
+        mrc_new (mrc_obj): a processed mrc_obj
+    """
+
+    # if th < 0 add th to all value
+    if th < 0:
+        mrc.dens = mrc.dens - th
+        th = 0.0
+
+    # zero all the values less than threshold
+    mrc.dens[mrc.dens < th] = 0.0
+    mrc.data[mrc.data < th] = 0.0
+
+    # calculate maximum distance for non-zero entries
+    non_zero_index_list = np.array(np.nonzero(mrc.data)).T
+    cent_arr = np.array(mrc.cent)
+    d2_list = np.linalg.norm(non_zero_index_list - cent_arr, axis=1)
+    dmax = max(d2_list)
+
+    print()
+    print("#dmax=" + str(dmax / mrc.xwidth))
+    dmax = dmax * mrc.xwidth
+
+    # set new center
+    new_cent = mrc.cent * mrc.xwidth + mrc.orig
+
+    tmp_size = 2 * dmax / voxel_size
+
+    # get the best size suitable for fft operation
+    new_xdim = pyfftw.next_fast_len(int(tmp_size))
+
+    # set new origins
+    new_orig = new_cent - 0.5 * new_xdim * voxel_size
+
+    # create new mrc object
+    mrc_new = copy.deepcopy(mrc)
+    mrc_new.orig = new_orig
+    mrc_new.xdim = new_xdim
+    mrc_new.ydim = new_xdim
+    mrc_new.zdim = new_xdim
+    mrc_new.cent = new_cent
+    mrc_new.xwidth = mrc_new.ywidth = mrc_new.zwidth = voxel_size
+
+    print("Nvox= " + str(mrc_new.xdim) + ", " + str(mrc_new.ydim) + ", " +
+          str(mrc_new.zdim))
+    print("cent= " + str(new_cent[0]) + ", " + str(new_cent[1]) + ", " +
+          str(new_cent[2]))
+    print("ori= " + str(new_orig[0]) + ", " + str(new_orig[1]) + ", " +
+          str(new_orig[2]))
+
+    return mrc, mrc_new
+
+
+# @numba.jit(nopython=True)
+# def apply_kern(arr, kernel):
+#     """Jit compiled function to apply a kernel to a given array (element-wise product).
+#
+#     Args:
+#         arr (numpy.array): the array to apply the kernel on
+#         kernel (numpy.array): the kernel to be applied, should be the same shape as the input arr
+#
+#     Returns:
+#         dtotal (float): the total density
+#         filtered (numpy.array): the filtered array
+#     """
+#     filtered = np.multiply(arr, kernel)  # apply guassian kernel
+#     dtotal = np.sum(filtered)
+#     return dtotal, filtered
+#
+#
+# def gkern3d(l=5, sig=1.):
+#     """
+#     creates a 3D gaussian kernel with side length `l` and a sigma of `sig`
+#     """
+#     ax = np.linspace(-(l - 1) / 2., (l - 1) / 2., l)
+#     gauss = np.exp(-0.5 * np.square(ax) / np.square(sig))  # calculate gaussian kernel along 1d axis
+#     kernel = (gauss[..., None] * gauss)[..., None] * gauss  # out product to produce form 3d kernel
+#     kernel = kernel / np.sum(kernel)  # Normalization
+#     return kernel
+#
+#
+# def fastVEC(mrc_source, mrc_dest, dreso=16.0, calc_vec=True):
+#     """A function that resample the mrc object to preset voxel size and calculate the vector and other statistics
+#
+#     Args:
+#         mrc_source (mrc_obj): The source mrc_obj
+#         mrc_dest (mrc_obj): The destination mrc_obj
+#         dreso (float, optional): Gaussian kernel window size. Defaults to 16.0.
+#         calc_vec (bool, optional): Choose to calculate the vector or not, not required for simulated probability maps. Defaults to True.
+#
+#     Returns:
+#         mrc_dest (mrc_obj): converted mrc_obj
+#     """
+#
+#     print("#Start VEC")
+#     gstep = mrc_source.xwidth
+#     sigma = (dreso / gstep) * 0.3  # calculate the sigma value, 0.3 is an abitrary coefficient
+#     fmaxd = (dreso / gstep) * 2.0  # calculate filter maximum radius
+#     print("#maxd= {fmaxd}".format(fmaxd=fmaxd))
+#
+#     dsum = 0.0  # sum of all calculated density values
+#     Nact = 0  # non-zero density count
+#
+#     kernel_length = int(2 * np.ceil(fmaxd)) + 1  # calculate the kernel length
+#     g_kern = gkern3d(kernel_length, sigma)  # generate kernel
+#
+#     # iterate over the all the positions in the new grid
+#     for x in tqdm(range(mrc_dest.xdim)):
+#         for y in range(mrc_dest.ydim):
+#             for z in range(mrc_dest.zdim):
+#
+#                 xyz_arr = np.array((x, y, z))
+#
+#                 # find the center in the old grid
+#                 pos = (xyz_arr * mrc_dest.xwidth + mrc_dest.orig -
+#                        mrc_source.orig) / mrc_source.xwidth
+#
+#                 # calculate the index for 1d density vector representation
+#                 ind = mrc_dest.xdim * mrc_dest.ydim * z + mrc_dest.xdim * y + x
+#
+#                 # skip calculation if position is outside of the old grid
+#                 if (pos[0] < 0 or pos[1] < 0 or pos[2] < 0
+#                         or pos[0] >= mrc_source.xdim
+#                         or pos[1] >= mrc_source.ydim
+#                         or pos[2] >= mrc_source.zdim):
+#                     mrc_dest.dens[ind] = 0.0
+#                     mrc_dest.vec[x][y][z] = 0.0
+#                     continue
+#
+#                 # skip calculation if the old position has zero density
+#                 if mrc_source.data[int(pos[0])][int(pos[1])][int(pos[2])] == 0:
+#                     mrc_dest.dens[ind] = 0.0
+#                     mrc_dest.vec[x][y][z] = 0.0
+#                     continue
+#
+#                 # Start Point
+#                 stp = (pos - fmaxd).astype(np.int32)
+#
+#                 # End Point
+#                 endp = (pos + fmaxd + 1).astype(np.int32)
+#
+#                 # initialize padding flags
+#                 x_left_padding = False
+#                 y_left_padding = False
+#                 z_left_padding = False
+#
+#                 # set start and end point, add padding if applicable
+#                 if stp[0] < 0:
+#                     x_left_padding = True
+#                     stp[0] = 0
+#                 if stp[1] < 0:
+#                     y_left_padding = True
+#                     stp[1] = 0
+#                 if stp[2] < 0:
+#                     z_left_padding = True
+#                     stp[2] = 0
+#
+#                 if endp[0] > mrc_source.xdim:
+#                     endp[0] = mrc_source.xdim
+#                 if endp[1] > mrc_source.ydim:
+#                     endp[1] = mrc_source.ydim
+#                 if endp[2] > mrc_source.zdim:
+#                     endp[2] = mrc_source.zdim
+#                 # compute the total density
+#                 selected_region = mrc_source.data[stp[0]:endp[0], stp[1]:endp[1],
+#                                   stp[2]:endp[2]]  # select the region to be sampled in the original map
+#
+#                 padding = kernel_length - (endp - stp)  # calculate padding values
+#
+#                 kernel_x_range, kernel_y_range, kernel_z_range = [0, 0], [0, 0], [0,
+#                                                                                   0]  # init padding values to be all zeros
+#
+#                 # apply the directions for padding values
+#                 if padding[0] != 0:
+#                     if x_left_padding:
+#                         kernel_x_range = [padding[0], 0]
+#                     else:
+#                         kernel_x_range = [0, padding[0]]
+#                 if padding[1] != 0:
+#                     if y_left_padding:
+#                         kernel_y_range = [padding[1], 0]
+#                     else:
+#                         kernel_y_range = [0, padding[1]]
+#                 if padding[2] != 0:
+#                     if z_left_padding:
+#                         kernel_z_range = [padding[2], 0]
+#                     else:
+#                         kernel_z_range = [0, padding[2]]
+#
+#                 # apply padding to the selected region in old map
+#                 padded_region = np.pad(selected_region, (
+#                     (kernel_x_range[0], kernel_x_range[1]), (kernel_y_range[0], kernel_y_range[1]),
+#                     (kernel_z_range[0], kernel_z_range[1])))
+#
+#                 # apply the kernel to the padded array
+#                 dtotal, weighted_samples = apply_kern(padded_region, g_kern)
+#
+#                 # fill in the dens and data array
+#                 mrc_dest.dens[ind] = dtotal
+#                 mrc_dest.data[x][y][z] = dtotal
+#
+#                 # calculate the vector value using center_of_mass and normalize
+#                 if calc_vec:
+#                     vec = np.array(ndimage.center_of_mass(weighted_samples) - np.array([kernel_length] * 3) / 2.)
+#
+#                     if dtotal == 0:
+#                         mrc_dest.vec[x][y][z] = 0.0
+#                         continue
+#
+#                     normalized_v = vec / np.sqrt(np.sum(vec ** 2))  # normalization to unit vector
+#                     mrc_dest.vec[x][y][z] = normalized_v  # fill in the vector array in new map
+#
+#                 dsum += dtotal
+#                 Nact += 1
+#
+#     print("#End LDP")
+#     print(dsum)
+#     print(Nact)
+#
+#     mrc_dest.dsum = dsum
+#     mrc_dest.Nact = Nact
+#     mrc_dest.ave = dsum / float(Nact)
+#     mrc_dest.std = np.linalg.norm(mrc_dest.dens[mrc_dest.dens > 0])
+#     mrc_dest.std_norm_ave = np.linalg.norm(mrc_dest.dens[mrc_dest.dens > 0] -
+#                                            mrc_dest.ave)
+#
+#     print("#MAP AVE={ave} STD={std} STD_norm={std_norm}".format(
+#         ave=mrc_dest.ave, std=mrc_dest.std, std_norm=mrc_dest.std_norm_ave))
+#
+#     return mrc_dest
+
+
+@numba.jit(nopython=True)
+def calc(stp, endp, pos, mrc1_data, fsiv):
+    dtotal = 0.0
+    pos2 = np.zeros((3,))
+
+    for xp in range(stp[0], endp[0]):
+        rx = float(xp) - pos[0]
+        rx = rx ** 2
+        for yp in range(stp[1], endp[1]):
+            ry = float(yp) - pos[1]
+            ry = ry ** 2
+            for zp in range(stp[2], endp[2]):
+                rz = float(zp) - pos[2]
+                rz = rz ** 2
+                d2 = rx + ry + rz
+                v = mrc1_data[xp][yp][zp] * np.exp(-1.5 * d2 * fsiv)
+                dtotal += v
+                pos2[0] += v * xp
+                pos2[1] += v * yp
+                pos2[2] += v * zp
+
+    return dtotal, pos2
+
+
+def fastVEC(mrc_source, mrc_dest, dreso=16.0):
+    gstep = mrc_source.xwidth
+    fs = (dreso / gstep) * 0.5
+    fs = fs ** 2
+    fsiv = 1.0 / fs
+    fmaxd = (dreso / gstep) * 2.0
+
+    # print("#maxd={fmaxd}".format(fmaxd=fmaxd), "#fsiv=" + str(fsiv))
+
+    for x in range(mrc_dest.xdim):
+        for y in range(mrc_dest.ydim):
+            for z in range(mrc_dest.zdim):
+
+                xyz_arr = np.array((x, y, z))
+                pos = (xyz_arr * mrc_dest.xwidth + mrc_dest.orig - mrc_source.orig) / mrc_source.xwidth
+
+                # check density
+
+                if (
+                        pos[0] < 0
+                        or pos[1] < 0
+                        or pos[2] < 0
+                        or pos[0] >= mrc_source.xdim
+                        or pos[1] >= mrc_source.ydim
+                        or pos[2] >= mrc_source.zdim
+                ):
+                    continue
+
+                if mrc_source.data[int(pos[0])][int(pos[1])][int(pos[2])] == 0:
+                    continue
+
+                # Start Point
+                stp = (pos - fmaxd).astype(np.int32)
+
+                # set start and end point
+                if stp[0] < 0:
+                    stp[0] = 0
+                if stp[1] < 0:
+                    stp[1] = 0
+                if stp[2] < 0:
+                    stp[2] = 0
+
+                # End Point
+                endp = (pos + fmaxd + 1).astype(np.int32)
+
+                if endp[0] >= mrc_source.xdim:
+                    endp[0] = mrc_source.xdim
+                if endp[1] >= mrc_source.ydim:
+                    endp[1] = mrc_source.ydim
+                if endp[2] >= mrc_source.zdim:
+                    endp[2] = mrc_source.zdim
+
+                # compute the total density
+                dtotal, pos2 = calc(stp, endp, pos, mrc_source.data, fsiv)
+
+                mrc_dest.data[x][y][z] = dtotal
+
+                if dtotal == 0:
+                    continue
+
+                rd = 1.0 / dtotal
+
+                pos2 *= rd
+
+                tmpcd = pos2 - pos
+
+                dvec = np.sqrt(tmpcd[0] ** 2 + tmpcd[1] ** 2 + tmpcd[2] ** 2)
+
+                if dvec == 0:
+                    dvec = 1.0
+
+                rdvec = 1.0 / dvec
+
+                mrc_dest.vec[x][y][z] = tmpcd * rdvec
+
+    mrc_dest.dsum = np.sum(mrc_dest.data)
+    mrc_dest.Nact = np.count_nonzero(mrc_dest.data)
+    mrc_dest.ave = np.mean(mrc_dest.data[mrc_dest.data > 0])
+    mrc_dest.std = np.linalg.norm(mrc_dest.data[mrc_dest.data > 0])
+    mrc_dest.std_norm_ave = np.linalg.norm(mrc_dest.data[mrc_dest.data > 0] - mrc_dest.ave)
+
+    print("#MAP SUM={sum} COUNT={cnt} AVE={ave} STD={std} STD_norm={std_norm}".format(sum=mrc_dest.dsum,
+                                                                                      cnt=mrc_dest.Nact,
+                                                                                      ave=mrc_dest.ave,
+                                                                                      std=mrc_dest.std,
+                                                                                      std_norm=mrc_dest.std_norm_ave))
+
+    return mrc_dest
+
+
+@numba.jit(nopython=True)
+def rot_pos_mtx(mtx, vec):
+    """Rotate a vector or matrix using a rotation matrix.
+
+    Args:
+        mtx (numpy.array): the rotation matrix
+        vec (numpy.array): the vector/matrix to be rotated
+
+    Returns:
+        ret (numpy.array): the rotated vector/matrix
+    """
+    mtx = mtx.astype(np.float32)
+    vec = vec.astype(np.float32)
+
+    ret = vec @ mtx
+
+    return ret
+
+
+def rot_mrc(orig_mrc_data, orig_mrc_vec, angle):
+    """A function to rotation the density and vector array by a specified angle.
+
+    Args:
+        orig_mrc_data (numpy.array): the data array to be rotated
+        orig_mrc_vec (numpy.array): the vector array to be rotated
+        angle (float, float, float): the angle of rotation in degrees
+
+    Returns:
+        new_vec_array (numpy.array): rotated vector array
+        new_data_array (numpy.array): rotated data array
+    """
+
+    # set the dimension to be x dimension as all dimension are the same
+    dim = orig_mrc_vec.shape[0]
+
+    # create array for the positions after rotation
+    new_pos = np.array(np.meshgrid(np.arange(dim), np.arange(dim), np.arange(dim), )).T.reshape(-1, 3)
+
+    # set the rotation center
+    cent = 0.5 * float(dim)
+
+    # get relative new positions from center
+    new_pos = new_pos - cent
+
+    # init the rotation matrix by euler angle
+    r = R.from_euler("ZYX", angle, degrees=True)
+    mtx = r.as_matrix()
+    mtx[np.isclose(mtx, 0, atol=1e-15)] = 0
+
+    # reversely rotate the new position lists to get old positions
+    old_pos = rot_pos_mtx(np.flip(mtx).T, new_pos) + cent
+
+    # concatenate combine two position array horizontally for later filtering
+    combined_arr = np.hstack((old_pos, new_pos))
+
+    # filter values outside the boundaries
+    in_bound_mask = (
+            (old_pos[:, 0] >= 0)
+            & (old_pos[:, 1] >= 0)
+            & (old_pos[:, 2] >= 0)
+            & (old_pos[:, 0] < dim)
+            & (old_pos[:, 1] < dim)
+            & (old_pos[:, 2] < dim)
+    )
+
+    # get the mask of all the values inside boundary
+    combined_arr = combined_arr[in_bound_mask]
+
+    # convert the index to integer
+    combined_arr = combined_arr.astype(np.int32)
+
+    # get the old index array
+    index_arr = combined_arr[:, 0:3]
+
+    # get the index that has non-zero density by masking
+    dens_mask = orig_mrc_data[index_arr[:, 0], index_arr[:, 1], index_arr[:, 2]] != 0.0
+    non_zero_rot_list = combined_arr[dens_mask]
+
+    # get the non-zero vec and dens values
+    non_zero_vec = orig_mrc_vec[non_zero_rot_list[:, 0], non_zero_rot_list[:, 1], non_zero_rot_list[:, 2]]
+    non_zero_dens = orig_mrc_data[non_zero_rot_list[:, 0], non_zero_rot_list[:, 1], non_zero_rot_list[:, 2]]
+    new_vec = rot_pos_mtx(np.flip(mtx), non_zero_vec)
+
+    # init new vec and dens array
+    new_vec_array = np.zeros_like(orig_mrc_vec)
+    new_data_array = np.zeros_like(orig_mrc_data)
+
+    # find the new indices
+    new_ind_arr = (non_zero_rot_list[:, 3:6] + cent).astype(int)
+
+    # fill in the values to new vec and dens array
+    new_vec_array[new_ind_arr[:, 0], new_ind_arr[:, 1], new_ind_arr[:, 2]] = new_vec
+    new_data_array[new_ind_arr[:, 0], new_ind_arr[:, 1], new_ind_arr[:, 2]] = non_zero_dens
+
+    return new_vec_array, new_data_array
+
+
+def find_best_trans_list(input_list):
+    """find the best translation based on list of FFT transformation results
+
+    Args:
+        input_list (numpy.array): FFT result list
+
+    Returns:
+        best (float): the maximum score found
+        trans (list(int)): the best translation associated with the maximum score
+    """
+
+    sum_arr = np.zeros_like(input_list[0])
+    for arr in input_list:
+        sum_arr = sum_arr + arr
+    best = np.amax(sum_arr)
+    trans = np.unravel_index(sum_arr.argmax(), sum_arr.shape)
+
+    return best, trans
+
+
+def find_best_trans_list_prob(input_list, alpha):
+    """find the best translation based on list of Z score normalised FFT transformation results
+
+    Args:
+        input_list (numpy.array): FFT result list, alpha: weighting parameter
+
+    Returns:
+        best (float): the maximum score found
+        trans (list(int)): the best translation associated with the maximum score
+        best_prob: the maximum probability normalised score
+    """
+
+    sum_arr = np.zeros_like(input_list[0])
+    # for arr in input_list:
+    dot_array = input_list[0] + input_list[1] + input_list[2]
+    # avg_dot=np.sum(dot_array)/(dot_array.shape[0])
+    ave_dot = np.mean(dot_array)
+    std_dot = np.std(dot_array)
+    dot_array_z = (dot_array - ave_dot) / std_dot
+
+    prob_array = input_list[3] + input_list[4] + input_list[5] + input_list[6]
+    # avg_dot=np.sum(dot_array)/(dot_array.shape[0])
+    ave_prob = np.mean(prob_array)
+    std_prob = np.std(prob_array)
+    prob_array_z = (prob_array - ave_prob) / std_prob
+
+    # sum_arr = sum_arr+input_list[0]+input_list[1]+input_list[2]+(input_list[3] + input_list[4] + input_list[5] + input_list[6])/5000000.00
+    if alpha == 1:
+        sum_arr = sum_arr + dot_array_z + prob_array_z
+    else:
+        sum_arr = sum_arr + (alpha) * dot_array_z + (1 - alpha) * prob_array_z
+    prob_arr = input_list[3] + input_list[4] + input_list[5] + input_list[6]
+    best = np.amax(sum_arr)
+    best_prob = np.amax(prob_array_z)
+    trans = np.unravel_index(sum_arr.argmax(), sum_arr.shape)
+
+    return best, trans, best_prob
+
+
+def fft_search_score_trans(target_X, target_Y, target_Z, search_vec, a, b, c, fft_object, ifft_object):
+    """A function perform FFT transformation on the query density vectors and finds the best translation on 3D vectors.
+
+    Args:
+        target_X, target_Y, target_Z (numpy.array): FFT transformed result from target map for xyz axies
+        search_vec (numpy.array): the input query map vector array
+        a, b, c (numpy.array): empty n-bytes aligned arrays for holding intermediate values in the transformation
+        fft_object (pyfftw.FFTW): preset FFT transformation plan
+        ifft_object (pyfftw.FFTW): preset inverse FFT transformation plan
+
+    Returns:
+        best (float): the maximum score found
+        trans (list(int)): the best translation associated with the maximum score
+    """
+
+    # make copies of the original vector arrays
+    x2 = copy.deepcopy(search_vec[..., 0])
+    y2 = copy.deepcopy(search_vec[..., 1])
+    z2 = copy.deepcopy(search_vec[..., 2])
+
+    # FFT transformations and vector product
+    X2 = np.zeros_like(target_X)
+    np.copyto(a, x2)
+    np.copyto(X2, fft_object(a))
+    dot_X = target_X * X2
+    np.copyto(b, dot_X)
+    dot_x = np.zeros_like(x2)
+    np.copyto(dot_x, ifft_object(b))
+
+    Y2 = np.zeros_like(target_Y)
+    np.copyto(a, y2)
+    np.copyto(Y2, fft_object(a))
+    dot_Y = target_Y * Y2
+    np.copyto(b, dot_Y)
+    dot_y = np.zeros_like(y2)
+    np.copyto(dot_y, ifft_object(b))
+
+    Z2 = np.zeros_like(target_Z)
+    np.copyto(a, z2)
+    np.copyto(Z2, fft_object(a))
+    dot_Z = target_Z * Z2
+    np.copyto(b, dot_Z)
+    dot_z = np.zeros_like(z2)
+    np.copyto(dot_z, ifft_object(b))
+
+    return find_best_trans_list([dot_x, dot_y, dot_z])
+
+
+def fft_search_best_dot(target_list, query_list, a, b, c, fft_object, ifft_object):
+    """A better version of the fft_search_score_trans function that finds the best dot product for the target and
+    query list of vectors.
+
+    Args:
+        target_list (list(numpy.array)): FFT transformed result from target map (any dimensions)
+        query_list (list(numpy.array)): the input query map vector array (must has the same dimensions as target_list)
+        a, b, c (numpy.array): empty n-bytes aligned arrays for holding intermediate values in the transformation
+        fft_object (pyfftw.FFTW): preset FFT transformation plan
+        ifft_object (pyfftw.FFTW): preset inverse FFT transformation plan
+
+    Returns: dot_product_list: (list(numpy.array)): vector product result that can be fed into find_best_trans_list()
+    to find best translation
+    """
+
+    dot_product_list = []
+    for target_complex, query_real in zip(target_list, query_list):
+        query_complex = np.zeros_like(target_complex)
+        np.copyto(a, query_real)
+        np.copyto(query_complex, fft_object(a))
+        dot_complex = target_complex * query_complex
+        np.copyto(b, dot_complex)
+        dot_real = np.zeros_like(query_real)
+        np.copyto(dot_real, ifft_object(b))
+
+        dot_product_list.append(dot_real)
+
+    return dot_product_list
+
+
+@numba.jit(nopython=True)
+def laplacian_filter(arr):
+    """A simple laplacian filter applied to an array with the kernel [[0, 1, 0], [1, -6, 1], [0, 1, 0]].
+
+    Args:
+        arr (numpy.array): the array to be filtered
+
+    Returns:
+        new_arr (numpy.array): the filtered array
+    """
+
+    xdim = arr.shape[0]
+    ydim = arr.shape[1]
+    zdim = arr.shape[2]
+    new_arr = np.zeros_like(arr)
+    for x in range(xdim):
+        for y in range(ydim):
+            for z in range(zdim):
+                if arr[x][y][z] > 0:
+                    new_arr[x][y][z] = -6.0 * arr[x][y][z]
+                    if (x + 1 < xdim):
+                        new_arr[x][y][z] += arr[x + 1][y][z]
+                    if (x - 1 >= 0):
+                        new_arr[x][y][z] += arr[x - 1][y][z]
+                    if (y + 1 < ydim):
+                        new_arr[x][y][z] += arr[x][y + 1][z]
+                    if (y - 1 >= 0):
+                        new_arr[x][y][z] += arr[x][y - 1][z]
+                    if (z + 1 < zdim):
+                        new_arr[x][y][z] += arr[x][y][z + 1]
+                    if (z - 1 >= 0):
+                        new_arr[x][y][z] += arr[x][y][z - 1]
+    return new_arr
+
+
+def fft_search_score_trans_1d(target_X, search_data, a, b, fft_object, ifft_object, mode, ave=None):
+    """1D version of fft_search_score_trans.
+
+    Args:
+        target_X (numpy.array): FFT transformed result from target map in 1D
+        search_data (numpy.array): the input query map array in 1D
+        a, b (numpy.array): empty n-bytes aligned arrays for holding intermediate values in the transformation
+        fft_object (pyfftw.FFTW): preset FFT transformation plan
+        ifft_object (pyfftw.FFTW): preset inverse FFT transformation plan
+        mode (string): special mode to use: Overlap, CC, PCC, Laplacian
+        ave (float, optional): placeholder for average value. Defaults to None.
+
+    Returns:
+        best (float): the maximum score found
+        trans (list(int)): the best translation associated with the maximum score
+    """
+
+    x2 = copy.deepcopy(search_data)
+
+    if mode == "Overlap":
+        x2 = np.where(x2 > 0, 1.0, 0.0)
+    elif mode == "CC":
+        x2 = np.where(x2 > 0, x2, 0.0)
+    elif mode == "PCC":
+        x2 = np.where(x2 > 0, x2 - ave, 0.0)
+    elif mode == "Laplacian":
+        x2 = laplacian_filter(x2)
+
+    X2 = np.zeros_like(target_X)
+    np.copyto(a, x2)
+    np.copyto(X2, fft_object(a))
+    dot_X = target_X * X2
+    np.copyto(b, dot_X)
+    dot_x = np.zeros_like(x2)
+    np.copyto(dot_x, ifft_object(b))
+
+    return find_best_trans_list([dot_x])
+
+
+def search_map_fft(mrc_target, mrc_search, TopN=10, ang=30, mode="VecProduct", is_eval_mode=False, save_path="."):
+    """The main search function for fining the best superimposition for the target and the query map.
+
+    Args:
+        mrc_target (mrc_obj): the input target map
+        mrc_search (mrc_obj): the input query map
+        TopN (int, optional): the number of top superimposition to find. Defaults to 10.
+        ang (int, optional): search interval for angular rotation. Defaults to 30.
+        mode (str, optional): special modes to use. Defaults to "VecProduct".
+        is_eval_mode (bool, optional): set the evaluation mode true will only perform scoring but not searching. Defaults to False.
+        save_path (str, optional): the path to save output .pdb files. Defaults to the current directory.
+
+    Returns:
+        refined_list (list): a list of refined search results
+    """
+
+    if is_eval_mode:
+        print("#For Evaluation Mode")
+        print("#Please use the same coordinate system and map size for map1 and map2.")
+        print("#Example:")
+        print("#In Chimera command line: open map1 and map2 as #0 and #1, then type")
+        print("#> open map1.mrc")
+        print("#> open map2.mrc")
+        print("#> vop #1 resample onGrid #0")
+        print("#> volume #2 save new.mrc")
+        print("#Chimera will generate the resampled map2.mrc as new.mrc")
+
+        _ = get_score(mrc_target, mrc_search.data, mrc_search.vec, [0, 0, 0])
+
+        return None
+
+    # init the target map vectors
+    x1 = copy.deepcopy(mrc_target.vec[:, :, :, 0])
+
+    if mode == "VecProduct":
+        y1 = copy.deepcopy(mrc_target.vec[:, :, :, 1])
+        z1 = copy.deepcopy(mrc_target.vec[:, :, :, 2])
+
+    # Postprocessing for other modes
+    if mode == "Overlap":
+        x1 = np.where(mrc_target.data > 0, 1.0, 0.0)
+    elif mode == "CC":
+        x1 = np.where(mrc_target.data > 0, mrc_target.data, 0.0)
+    elif mode == "PCC":
+        x1 = np.where(mrc_target.data > 0, mrc_target.data - mrc_target.ave, 0.0)
+    elif mode == "Laplacian":
+        x1 = laplacian_filter(mrc_target.data)
+
+    d3 = mrc_target.xdim ** 3
+
+    rd3 = 1.0 / d3
+
+    X1 = np.fft.rfftn(x1)
+    X1 = np.conj(X1)
+
+    if mode == "VecProduct":
+        Y1 = np.fft.rfftn(y1)
+        Y1 = np.conj(Y1)
+        Z1 = np.fft.rfftn(z1)
+        Z1 = np.conj(Z1)
+
+    x_angle = []
+    y_angle = []
+    z_angle = []
+
+    i = 0
+    while i < 360:
+        x_angle.append(i)
+        y_angle.append(i)
+        i += ang
+
+    i = 0
+    while i <= 180:
+        z_angle.append(i)
+        i += ang
+
+    angle_comb = np.array(np.meshgrid(x_angle, y_angle, z_angle)).T.reshape(-1, 3)
+
+    # rot_vec_dict, rot_data_dict = rot_init_cuda(mrc_search.data, mrc_search.vec, angle_comb)
+
+    rot_vec_dict = {}
+    rot_data_dict = {}
+
+    # search process
+    for angle in angle_comb:
+        new_vec, new_data = rot_mrc(mrc_search.data, mrc_search.vec, angle)
+        rot_vec_dict[tuple(angle)] = new_vec
+        rot_data_dict[tuple(angle)] = new_data
+
+    # with concurrent.futures.ProcessPoolExecutor(max_workers=os.cpu_count() - 1) as executor:
+    #     trans_vec = {executor.submit(rot_mrc, mrc_search.data, mrc_search.vec, angle): angle for angle in angle_comb}
+    #     for future in concurrent.futures.as_completed(trans_vec):
+    #         angle = trans_vec[future]
+    #         rot_vec_dict[tuple(angle)] = future.result()[0]
+    #         rot_data_dict[tuple(angle)] = future.result()[1]
+
+    # fftw plans
+    a = pyfftw.empty_aligned((x1.shape), dtype="float32")
+    b = pyfftw.empty_aligned((a.shape[0], a.shape[1], a.shape[2] // 2 + 1), dtype="complex64")
+    c = pyfftw.empty_aligned((x1.shape), dtype="float32")
+
+    fft_object = pyfftw.FFTW(a, b, axes=(0, 1, 2))
+    ifft_object = pyfftw.FFTW(b, c, direction="FFTW_BACKWARD", axes=(0, 1, 2), normalise_idft=False)
+
+    angle_score = []
+
+    for angle in tqdm(angle_comb, desc="FFT Process"):
+        rot_mrc_vec = rot_vec_dict[tuple(angle)]
+        rot_mrc_data = rot_data_dict[tuple(angle)]
+
+        if mode == "VecProduct":
+
+            x2 = copy.deepcopy(rot_mrc_vec[..., 0])
+            y2 = copy.deepcopy(rot_mrc_vec[..., 1])
+            z2 = copy.deepcopy(rot_mrc_vec[..., 2])
+
+            target_list = [X1, Y1, Z1]
+            query_list = [x2, y2, z2]
+
+            fft_result_list = fft_search_best_dot(target_list, query_list, a, b, c, fft_object, ifft_object)
+
+            best, trans = find_best_trans_list(fft_result_list)
+
+        else:
+            best, trans = fft_search_score_trans_1d(
+                X1, rot_mrc_data, a, b, fft_object, ifft_object, mode, mrc_target.ave
+            )
+            if mode == "CC":
+                rstd2 = 1.0 / mrc_target.std ** 2
+                best = best * rstd2
+            if mode == "PCC":
+                rstd3 = 1.0 / mrc_target.std_norm_ave ** 2
+                best = best * rstd3
+
+        angle_score.append({"angle": tuple(angle),
+                            "vec_score": best * rd3,
+                            "vec_trans": trans})
+
+    # calculate the ave and std
+    score_arr = np.array([row["vec_score"] for row in angle_score])
+    ave = np.mean(score_arr)
+    std = np.std(score_arr)
+    print("\nStd= " + str(std) + " Ave= " + str(ave) + "\n")
+
+    # sort the list and get topN
+    sorted_topN = sorted(angle_score, key=lambda x: x["vec_score"], reverse=True)[:TopN]
+
+    for i, result_mrc in enumerate(sorted_topN):
+        r = euler2rot(result_mrc["angle"])
+        new_trans = convert_trans(mrc_target.cent,
+                                  mrc_search.cent,
+                                  r,
+                                  result_mrc["vec_trans"],
+                                  mrc_search.xwidth,
+                                  mrc_search.xdim)
+
+        print("M" + str(i),
+              "Rotation=",
+              "(" + str(result_mrc["angle"][0]),
+              str(result_mrc["angle"][1]),
+              str(result_mrc["angle"][2]) + ")",
+              "Translation=",
+              "(" + "{:.3f}".format(new_trans[0]),
+              "{:.3f}".format(new_trans[1]),
+              "{:.3f}".format(new_trans[2]) + ")"
+              )
+
+    print()
+
+    refined_score = []
+    if ang > 5.0:
+
+        # setup all the angles for refinement
+        # initialize the refinement list by ±5 degrees
+        refine_ang_list = []
+        for result_mrc in sorted_topN:
+            ang = result_mrc["angle"]
+            ang_list = np.array(
+                np.meshgrid(
+                    [ang[0] - 5, ang[0], ang[0] + 5],
+                    [ang[1] - 5, ang[1], ang[1] + 5],
+                    [ang[2] - 5, ang[2], ang[2] + 5],
+                )
+            ).T.reshape(-1, 3)
+
+            # sanity check
+            ang_list = ang_list[(ang_list[:, 0] < 360) &
+                                (ang_list[:, 1] < 360) &
+                                (ang_list[:, 2] < 180)]
+
+            ang_list[ang_list < 0] += 360
+
+            refine_ang_list.append(ang_list)
+
+        refine_ang_arr = np.concatenate(refine_ang_list, axis=0)
+
+        # rotate the mrc vector and data according to the list (multi-threaded)
+        # with concurrent.futures.ThreadPoolExecutor(max_workers=os.cpu_count() + 4) as executor:
+        #     trans_vec = {executor.submit(rot_mrc, mrc_search.data, mrc_search.vec, angle, ): angle for angle in
+        #                  refine_ang_arr}
+        #     for future in concurrent.futures.as_completed(trans_vec):
+        #         angle = trans_vec[future]
+        #         rot_vec_dict[tuple(angle)] = future.result()[0]
+        #         rot_data_dict[tuple(angle)] = future.result()[1]
+
+        for angle in tqdm(refine_ang_arr, desc="Refining Rotation"):
+            vec, data = rot_mrc(mrc_search.data, mrc_search.vec, angle)
+            rot_vec_dict[tuple(angle)] = vec
+            rot_data_dict[tuple(angle)] = data
+
+        for angle in tqdm(refine_ang_arr, desc="Refining FFT"):
+
+            rot_mrc_vec = rot_vec_dict[tuple(angle)]
+            rot_mrc_data = rot_data_dict[tuple(angle)]
+
+            if mode == "VecProduct":
+                x2 = copy.deepcopy(rot_mrc_vec[..., 0])
+                y2 = copy.deepcopy(rot_mrc_vec[..., 1])
+                z2 = copy.deepcopy(rot_mrc_vec[..., 2])
+
+                target_list = [X1, Y1, Z1]
+                query_list = [x2, y2, z2]
+
+                fft_result_list = fft_search_best_dot(target_list, query_list, a, b, c, fft_object, ifft_object)
+                best, trans = find_best_trans_list(fft_result_list)
+
+            else:
+                best, trans = fft_search_score_trans_1d(
+                    X1, rot_mrc_data, a, b, fft_object, ifft_object, mode, mrc_target.ave
+                )
+                if mode == "CC":
+                    rstd2 = 1.0 / mrc_target.std ** 2
+                    best = best * rstd2
+                if mode == "PCC":
+                    rstd3 = 1.0 / mrc_target.std_norm_ave ** 2
+                    best = best * rstd3
+
+            refined_score.append({"angle": tuple(angle),
+                                  "vec_score": best * rd3,
+                                  "vec_trans": trans,
+                                  "vec": rot_mrc_vec,
+                                  "data": rot_mrc_data})
+
+        # sort the list to find the TopN with best scores
+        refined_list = sorted(refined_score, key=lambda x: x["vec_score"], reverse=True)[:TopN]
+
+    else:
+        # no action taken when refinement is disabled
+        refined_list = sorted_topN
+
+    # Write result to PDB files
+    folder_path = Path.cwd() / ("VESPER_RUN_" + datetime.now().strftime('%m%d_%H%M'))
+    Path.mkdir(folder_path)
+
+    print("\n###Writing results to PDB files###")
+
+    for i, result_mrc in enumerate(refined_list):
+        r = euler2rot(result_mrc["angle"])
+        new_trans = convert_trans(mrc_target.cent,
+                                  mrc_search.cent,
+                                  r,
+                                  result_mrc["vec_trans"],
+                                  mrc_search.xwidth,
+                                  mrc_search.xdim)
+
+        print("\n#" + str(i),
+              "Rotation=",
+              "(" + str(result_mrc["angle"][0]),
+              str(result_mrc["angle"][1]),
+              str(result_mrc["angle"][2]) + ")",
+              "Translation=",
+              "(" + "{:.3f}".format(new_trans[0]),
+              "{:.3f}".format(new_trans[1]),
+              "{:.3f}".format(new_trans[2]) + ")"
+              )
+
+        sco_arr = get_score(
+            mrc_target,
+            result_mrc["data"],
+            result_mrc["vec"],
+            result_mrc["vec_trans"]
+        )
+
+        show_vec(mrc_target.orig,
+                 result_mrc["vec"],
+                 result_mrc["data"],
+                 sco_arr,
+                 result_mrc["vec_score"],
+                 mrc_search.xwidth,
+                 result_mrc["vec_trans"],
+                 result_mrc["angle"],
+                 folder_path,
+                 i)
+
+    return refined_list
+
+
+def search_map_fft_prob(mrc_P1, mrc_P2, mrc_P3, mrc_P4,
+                        mrc_target, mrc_search,
+                        mrc_search_p1, mrc_search_p2, mrc_search_p3, mrc_search_p4,
+                        ang, alpha=0.0, TopN=10, num_proc=4, vave=-10, vstd=-10, pave=-10, pstd=-10):
+    """The main search function for fining the best superimposition for the target and the query map.
+
+    Args:
+        mrc_P1: large probability map1
+        mrc_P2: large probability map2
+        mrc_P3: large probability map3
+        mrc_P4: large probability map4
+        mrc_search_p1: query probability map1
+        mrc_search_p2: query probability map2
+        mrc_search_p3: query probability map3
+        mrc_search_p4: query probability map4
+        alpha: weighting parameter
+        mrc_target (mrc_obj): the input target map
+        mrc_search (mrc_obj): the input query map
+        TopN (int, optional): the number of top superimposition to find. Defaults to 10.
+        ang (int, optional): search interval for angular rotation. Defaults to 30.
+        mode (str, optional): special modes to use. Defaults to "VecProduct".
+        is_eval_mode (bool, optional): set the evaluation mode true will only perform scoring but not searching. Defaults to False.
+        save_path (str, optional): the path to save output .pdb files. Defaults to the current directory.
+
+    Returns:
+        refined_list (list): a list of refined search results including the probability score
+    """
+
+    # init the target map vectors
+    # does this part need to be changed?
+    x1 = copy.deepcopy(mrc_target.vec[:, :, :, 0])
+    y1 = copy.deepcopy(mrc_target.vec[:, :, :, 1])
+    z1 = copy.deepcopy(mrc_target.vec[:, :, :, 2])
+
+    p1 = copy.deepcopy(mrc_P1.data)
+    p2 = copy.deepcopy(mrc_P2.data)
+    p3 = copy.deepcopy(mrc_P3.data)
+    p4 = copy.deepcopy(mrc_P4.data)
+
+    # Score normalization constant
+
+    rd3 = 1.0 / (mrc_target.xdim ** 3)
+
+    # Calculate the FFT results for target map
+
+    X1 = np.fft.rfftn(x1)
+    X1 = np.conj(X1)
+    P1 = np.fft.rfftn(p1)
+    P1 = np.conj(P1)
+    P2 = np.fft.rfftn(p2)
+    P2 = np.conj(P2)
+    P3 = np.fft.rfftn(p3)
+    P3 = np.conj(P3)
+    P4 = np.fft.rfftn(p4)
+    P4 = np.conj(P4)
+
+    Y1 = np.fft.rfftn(y1)
+    Y1 = np.conj(Y1)
+    Z1 = np.fft.rfftn(z1)
+    Z1 = np.conj(Z1)
+
+    # Compose target result list
+
+    target_list = [X1, Y1, Z1, P1, P2, P3, P4]
+
+    # Calculate all the combination of angles
+
+    angle_comb = calc_angle_comb(ang)
+
+    # Paralleled processing for rotation and FFT process per angle in angle_comb
+
+    print()
+    print("###Start Searching###")
+
+    angle_score = []
+
+    if (vave < 0 or vstd < 0 or pstd < 0 or pave < 0):
+        for angle in tqdm(angle_comb):
+            vec_score, vec_trans, prob_score, prob_trans, _, _ = rot_and_search_fft(mrc_search.data,
+                                                                                    mrc_search.vec,
+                                                                                    mrc_search_p1.data,
+                                                                                    mrc_search_p2.data,
+                                                                                    mrc_search_p3.data,
+                                                                                    mrc_search_p4.data,
+                                                                                    angle,
+                                                                                    target_list,
+                                                                                    alpha=0.0)
+            angle_score.append({
+                "angle": angle,
+                "vec_score": vec_score * rd3,
+                "vec_trans": vec_trans,
+                "prob_score": prob_score * rd3,
+                "prob_trans": prob_trans
+            })
+
+        # with concurrent.futures.ProcessPoolExecutor(max_workers=num_proc) as executor:
+        #     rets = {
+        #         executor.submit(rot_and_search_fft,
+        #                         mrc_search.data,
+        #                         mrc_search.vec,
+        #                         mrc_search_p1.data,
+        #                         mrc_search_p2.data,
+        #                         mrc_search_p3.data,
+        #                         mrc_search_p4.data,
+        #                         angle,
+        #                         target_list,
+        #                         alpha=0.0): angle for angle in angle_comb}
+        #     for future in tqdm(concurrent.futures.as_completed(rets), total=len(angle_comb)):
+        #         angle = rets[future]
+        #         angle_score.append([tuple(angle),
+        #                             future.result()[0] * rd3,
+        #                             future.result()[1],
+        #                             future.result()[2] * rd3,
+        #                             future.result()[3]])
+
+        # calculate the ave and std for all the rotations
+        score_arr_vec = np.array([row["vec_score"] for row in angle_score])
+        score_arr_prob = np.array([row["prob_score"] for row in angle_score])
+
+        vstd = np.std(score_arr_vec)
+        vave = np.mean(score_arr_vec)
+        pstd = np.std(score_arr_prob)
+        pave = np.mean(score_arr_prob)
+
+    print()
+    print("DotScore Std=", vstd, "DotScore Ave=", vave)
+    print("ProbScore Std=", pstd, "ProbScore Ave=", pave)
+    print()
+
+    angle_score = []
+
+    for angle in tqdm(angle_comb):
+        vec_score, vec_trans, prob_score, prob_trans, mixed_score, mixed_trans = rot_and_search_fft(mrc_search.data,
+                                                                                                    mrc_search.vec,
+                                                                                                    mrc_search_p1.data,
+                                                                                                    mrc_search_p2.data,
+                                                                                                    mrc_search_p3.data,
+                                                                                                    mrc_search_p4.data,
+                                                                                                    angle,
+                                                                                                    target_list,
+                                                                                                    alpha,
+                                                                                                    vstd, vave, pstd,
+                                                                                                    pave)
+
+        if mixed_score is None:
+            mixed_score = 0
+        if mixed_trans is None:
+            mixed_trans = []
+
+        angle_score.append({
+            "angle": angle,
+            "vec_score": vec_score * rd3,
+            "vec_trans": vec_trans,
+            "prob_score": prob_score * rd3,
+            "prob_trans": prob_trans,
+            "mixed_score": mixed_score * rd3,
+            "mixed_trans": mixed_trans
+        })
+
+    # with concurrent.futures.ProcessPoolExecutor(max_workers=num_proc) as executor:
+    #     rets = {
+    #         executor.submit(rot_and_search_fft,
+    #                         mrc_search.data,
+    #                         mrc_search.vec,
+    #                         mrc_search_p1.data,
+    #                         mrc_search_p2.data,
+    #                         mrc_search_p3.data,
+    #                         mrc_search_p4.data,
+    #                         angle,
+    #                         target_list,
+    #                         alpha,
+    #                         vstd,
+    #                         vave,
+    #                         pstd,
+    #                         pave): angle for angle in angle_comb}
+    #
+    #     for future in tqdm(concurrent.futures.as_completed(rets), total=len(angle_comb)):
+    #         angle = rets[future]
+    #         angle_score.append({"angle": tuple(angle),
+    #                             "vec_score": future.result()[0] * rd3,
+    #                             "vec_trans": future.result()[1],
+    #                             "prob_score": future.result()[2] * rd3,
+    #                             "prob_trans": future.result()[3],
+    #                             "mixed_score": future.result()[4] * rd3,
+    #                             "mixed_trans": future.result()[5]})
+
+    # sort the list and get topN
+    sorted_topN = sorted(angle_score, key=lambda x: x["mixed_score"], reverse=True)[:TopN]
+
+    # print TopN Statistics
+    for idx, x in enumerate(sorted_topN):
+        print("#", str(idx + 1), x)
+
+    refined_score = []
+    if ang > 5.0:
+        # Search for +5.0 and -5.0 degree rotation.
+        print("\n###Start Refining###")
+
+        for result_mrc in sorted_topN:
+            ang = result_mrc["angle"]
+            ang_list = np.array(
+                np.meshgrid(
+                    [ang[0] - 5, ang[0], ang[0] + 5],
+                    [ang[1] - 5, ang[1], ang[1] + 5],
+                    [ang[2] - 5, ang[2], ang[2] + 5],
+                )
+            ).T.reshape(-1, 3)
+
+            for ang in ang_list:
+                rotated = rot_mrc_prob(mrc_search.data, mrc_search.vec, mrc_search_p1.data, mrc_search_p2.data,
+                                       mrc_search_p3.data, mrc_search_p4.data, ang)
+
+                rotated_vec = rotated[0]
+                rotated_data = rotated[1]
+
+                x2 = rotated_vec[..., 0]
+                y2 = rotated_vec[..., 1]
+                z2 = rotated_vec[..., 2]
+
+                p21 = rotated[2]
+                p22 = rotated[3]
+                p23 = rotated[4]
+                p24 = rotated[5]
+
+                target_list = [X1, Y1, Z1, P1, P2, P3, P4]
+                query_list_vec = [x2, y2, z2]
+                query_list_prob = [p21, p22, p23, p24]
+
+                # fftw plans
+                a = pyfftw.empty_aligned((x2.shape), dtype="float32")
+                b = pyfftw.empty_aligned((a.shape[0], a.shape[1], a.shape[2] // 2 + 1), dtype="complex64")
+                c = pyfftw.empty_aligned((x2.shape), dtype="float32")
+
+                fft_object = pyfftw.FFTW(a, b, axes=(0, 1, 2))
+                ifft_object = pyfftw.FFTW(b, c, direction="FFTW_BACKWARD", axes=(0, 1, 2), normalise_idft=False)
+
+                # Search for best translation using FFT
+                fft_result_list_vec = fft_search_best_dot(target_list[:3], query_list_vec, a, b, c, fft_object,
+                                                          ifft_object)
+                fft_result_list_prob = fft_search_best_dot(target_list[3:], query_list_prob, a, b, c, fft_object,
+                                                           ifft_object)
+
+                vec_score, vec_trans = find_best_trans_list(fft_result_list_vec)
+                prob_score, prob_trans = find_best_trans_list(fft_result_list_prob)
+
+                mixed_score = 0
+                mixed_trans = []
+
+                mixed_score, mixed_trans = find_best_trans_mixed(fft_result_list_vec,
+                                                                 fft_result_list_prob,
+                                                                 alpha,
+                                                                 vstd, vave,
+                                                                 pstd, pave)
+
+                refined_score.append(
+                    {"angle": tuple(ang),
+                     "vec_score": vec_score * rd3,
+                     "vec_trans": vec_trans,
+                     "vec": rotated_vec,
+                     "data": rotated_data,
+                     "prob_score": prob_score * rd3,
+                     "prob_trans": prob_trans,
+                     "mixed_score": mixed_score * rd3,
+                     "mixed_trans": mixed_trans})
+
+        refined_list = sorted(refined_score, key=lambda x: x["mixed_score"], reverse=True)[:TopN]  # Sort by mixed score
+    else:
+        refined_list = sorted_topN
+
+    # Write result to PDB files
+    folder_path = Path.cwd() / ("VESPER_RUN_" + datetime.now().strftime('%m%d_%H%M'))
+    Path.mkdir(folder_path)
+
+    print("###Writing results to PDB files###")
+
+    for i, result_mrc in enumerate(refined_list):
+        # convert the translation back to the original coordinate system
+        r = euler2rot(result_mrc["angle"])
+        new_trans = convert_trans(mrc_target.cent,
+                                  mrc_search.cent,
+                                  r,
+                                  result_mrc["mixed_trans"],
+                                  mrc_search.xwidth,
+                                  mrc_search.xdim)
+
+        print("\n#" + str(i),
+              "Rotation=",
+              "(" + str(result_mrc["angle"][0]),
+              str(result_mrc["angle"][1]),
+              str(result_mrc["angle"][2]) + ")",
+              "Translation=",
+              "(" + "{:.3f}".format(new_trans[0]),
+              "{:.3f}".format(new_trans[1]),
+              "{:.3f}".format(new_trans[2]) + ")"
+              )
+
+        print("Translation=", str(result_mrc["vec_trans"]),
+              "Probability Score=", str(result_mrc["prob_score"]),
+              "Probability Translation=", str(result_mrc["prob_trans"]))
+
+        sco_arr = get_score(
+            mrc_target,
+            result_mrc["data"],
+            result_mrc["vec"],
+            result_mrc["vec_trans"]
+        )
+
+        show_vec(mrc_target.orig,
+                 result_mrc["vec"],
+                 result_mrc["data"],
+                 sco_arr,
+                 result_mrc["mixed_score"],
+                 mrc_search.xwidth,
+                 result_mrc["mixed_trans"],
+                 result_mrc["angle"],
+                 folder_path,
+                 i)
+
+    return refined_list
+
+
+def show_vec(origin,
+             sampled_mrc_vec,
+             sampled_mrc_data,
+             score_arr,
+             score,
+             sample_width,
+             trans,
+             angle,
+             folder_path,
+             rank):
+    dim = sampled_mrc_data.shape[0]
+
+    filename = "R_{:02d}-S_{:>7.3f}.pdb".format(rank, score).replace(" ", "_")
+    # filename = "M_{:02d}-S_{:>7.3f}-A_{:>5.1f}_{:>5.1f}_{:>5.1f}-T_{:>3.0f}_{:>3.0f}_{:>3.0f}.pdb".format(
+    #     rank,
+    #     score,
+    #     angle[0],
+    #     angle[1],
+    #     angle[2],
+    #     trans[0],
+    #     trans[1],
+    #     trans[2]).replace(" ", "_")
+
+    filepath = folder_path / filename
+
+    origin = np.array([origin[0], origin[1], origin[2]])
+    trans = np.array(trans)
+
+    if trans[0] > 0.5 * dim:
+        trans[0] -= dim
+    if trans[1] > 0.5 * dim:
+        trans[1] -= dim
+    if trans[2] > 0.5 * dim:
+        trans[2] -= dim
+
+    add = origin - trans * sample_width
+
+    natm = 1
+    nres = 1
+
+    pdb_file = open(filepath, "w")
+    for x in range(dim):
+        for y in range(dim):
+            for z in range(dim):
+
+                if sampled_mrc_data[x][y][z] != 0.0:
+                    tmp = np.array([x, y, z])
+                    tmp = tmp * sample_width + add
+                    atom_header = "ATOM{:>7d}  CA  ALA{:>6d}    ".format(natm, nres)
+                    atom_content = "{:8.3f}{:8.3f}{:8.3f}{:6.2f}{:6.2f}".format(
+                        tmp[0], tmp[1], tmp[2], 1.0, score_arr[x][y][z]
+                    )
+                    pdb_file.write(atom_header + atom_content + "\n")
+                    natm += 1
+
+                    tmp = np.array([x, y, z])
+                    tmp = (tmp + sampled_mrc_vec[x][y][z]) * sample_width + add
+                    atom_header = "ATOM{:>7d}  CB  ALA{:>6d}    ".format(natm, nres)
+                    atom_content = "{:8.3f}{:8.3f}{:8.3f}{:6.2f}{:6.2f}".format(
+                        tmp[0], tmp[1], tmp[2], 1.0, score_arr[x][y][z]
+                    )
+                    pdb_file.write(atom_header + atom_content + "\n")
+                    natm += 1
+
+                    nres += 1
+
+
+@numba.jit(nopython=False, forceobj=True)
+def rot_mrc_prob(orig_mrc_data, orig_mrc_vec, mrc_search_p1_data, mrc_search_p2_data, mrc_search_p3_data,
+                 mrc_search_p4_data, angle):
+    dim = orig_mrc_vec.shape[0]
+
+    new_pos = np.array(np.meshgrid(np.arange(dim), np.arange(dim), np.arange(dim), )).T.reshape(-1, 3)
+
+    cent = 0.5 * float(dim)
+    new_pos = new_pos - cent
+
+    r = R.from_euler("ZYX", angle, degrees=True)
+    mtx = r.as_matrix()
+    mtx[np.isclose(mtx, 0, atol=1e-15)] = 0
+
+    old_pos = rot_pos_mtx(np.flip(mtx).T, new_pos) + cent
+
+    combined_arr = np.hstack((old_pos, new_pos))
+
+    in_bound_mask = (
+            (old_pos[:, 0] >= 0)
+            & (old_pos[:, 1] >= 0)
+            & (old_pos[:, 2] >= 0)
+            & (old_pos[:, 0] < dim)
+            & (old_pos[:, 1] < dim)
+            & (old_pos[:, 2] < dim)
+    )
+
+    combined_arr = combined_arr[in_bound_mask]
+
+    combined_arr = combined_arr.astype(np.int32)
+
+    index_arr = combined_arr[:, 0:3]
+
+    dens_mask = orig_mrc_data[index_arr[:, 0], index_arr[:, 1], index_arr[:, 2]] != 0.0
+    dens_mask_p1 = mrc_search_p1_data[index_arr[:, 0], index_arr[:, 1], index_arr[:, 2]] != 0.0
+    dens_mask_p2 = mrc_search_p2_data[index_arr[:, 0], index_arr[:, 1], index_arr[:, 2]] != 0.0
+    dens_mask_p3 = mrc_search_p3_data[index_arr[:, 0], index_arr[:, 1], index_arr[:, 2]] != 0.0
+    dens_mask_p4 = mrc_search_p4_data[index_arr[:, 0], index_arr[:, 1], index_arr[:, 2]] != 0.0
+
+    non_zero_rot_list = combined_arr[dens_mask]
+    non_zero_rot_list_p1 = combined_arr[dens_mask_p1]
+    non_zero_rot_list_p2 = combined_arr[dens_mask_p2]
+    non_zero_rot_list_p3 = combined_arr[dens_mask_p3]
+    non_zero_rot_list_p4 = combined_arr[dens_mask_p4]
+
+    non_zero_vec = orig_mrc_vec[non_zero_rot_list[:, 0], non_zero_rot_list[:, 1], non_zero_rot_list[:, 2]]
+
+    non_zero_dens = orig_mrc_data[non_zero_rot_list[:, 0], non_zero_rot_list[:, 1], non_zero_rot_list[:, 2]]
+
+    non_zero_dens_p1 = mrc_search_p1_data[
+        non_zero_rot_list_p1[:, 0], non_zero_rot_list_p1[:, 1], non_zero_rot_list_p1[:, 2]]
+
+    non_zero_dens_p2 = mrc_search_p2_data[
+        non_zero_rot_list_p2[:, 0], non_zero_rot_list_p2[:, 1], non_zero_rot_list_p2[:, 2]]
+
+    non_zero_dens_p3 = mrc_search_p3_data[
+        non_zero_rot_list_p3[:, 0], non_zero_rot_list_p3[:, 1], non_zero_rot_list_p3[:, 2]]
+
+    non_zero_dens_p4 = mrc_search_p4_data[
+        non_zero_rot_list_p4[:, 0], non_zero_rot_list_p4[:, 1], non_zero_rot_list_p4[:, 2]]
+
+    new_vec = rot_pos_mtx(np.flip(mtx), non_zero_vec)
+
+    new_vec_array = np.zeros_like(orig_mrc_vec)
+    new_data_array = np.zeros_like(orig_mrc_data)
+    new_data_array_p1 = np.zeros_like(mrc_search_p1_data)
+    new_data_array_p2 = np.zeros_like(mrc_search_p2_data)
+    new_data_array_p3 = np.zeros_like(mrc_search_p3_data)
+    new_data_array_p4 = np.zeros_like(mrc_search_p4_data)
+
+    for vec, ind, dens in zip(new_vec, (non_zero_rot_list[:, 3:6] + cent).astype(int), non_zero_dens):
+        new_vec_array[ind[0]][ind[1]][ind[2]][0] = vec[0]
+        new_vec_array[ind[0]][ind[1]][ind[2]][1] = vec[1]
+        new_vec_array[ind[0]][ind[1]][ind[2]][2] = vec[2]
+        new_data_array[ind[0]][ind[1]][ind[2]] = dens
+
+    for ind, dens in zip((non_zero_rot_list_p1[:, 3:6] + cent).astype(int), non_zero_dens_p1):
+        new_data_array_p1[ind[0]][ind[1]][ind[2]] = dens
+
+    for ind, dens in zip((non_zero_rot_list_p2[:, 3:6] + cent).astype(int), non_zero_dens_p2):
+        new_data_array_p2[ind[0]][ind[1]][ind[2]] = dens
+
+    for ind, dens in zip((non_zero_rot_list_p3[:, 3:6] + cent).astype(int), non_zero_dens_p3):
+        new_data_array_p3[ind[0]][ind[1]][ind[2]] = dens
+
+    for ind, dens in zip((non_zero_rot_list_p4[:, 3:6] + cent).astype(int), non_zero_dens_p4):
+        new_data_array_p4[ind[0]][ind[1]][ind[2]] = dens
+
+    return new_vec_array, new_data_array, new_data_array_p1, new_data_array_p2, new_data_array_p3, new_data_array_p4
+
+
+def get_score(
+        target_map,
+        search_map_data,
+        search_map_vec,
+        trans
+):
+    target_map_data = target_map.data
+    target_map_vec = target_map.vec
+
+    ave1 = target_map.ave
+    ave2 = np.mean(search_map_data[search_map_data > 0])
+
+    std1 = target_map.std
+    std2 = np.linalg.norm(search_map_data[search_map_data > 0])
+
+    pstd1 = target_map.std_norm_ave
+    pstd2 = np.linalg.norm(search_map_data[search_map_data > 0] - ave2)
+
+    dim = target_map_data.shape[0]
+    total = 0
+
+    t = np.array(trans)
+    if trans[0] > 0.5 * dim:
+        t[0] -= dim
+    if trans[1] > 0.5 * dim:
+        t[1] -= dim
+    if trans[2] > 0.5 * dim:
+        t[2] -= dim
+
+    # duplicate this part for all probability maps
+
+    target_pos = np.array(np.meshgrid(np.arange(dim), np.arange(dim), np.arange(dim), )).T.reshape(-1, 3)
+
+    search_pos = target_pos + t
+
+    total += np.count_nonzero(target_map_data[target_pos[:, 0], target_pos[:, 1], target_pos[:, 2]])
+
+    combined_arr = np.hstack((target_pos, search_pos))
+
+    combined_arr = combined_arr[
+        (combined_arr[:, 3] >= 0)
+        & (combined_arr[:, 4] >= 0)
+        & (combined_arr[:, 5] >= 0)
+        & (combined_arr[:, 3] < dim)
+        & (combined_arr[:, 4] < dim)
+        & (combined_arr[:, 5] < dim)
+        ]
+
+    target_pos = combined_arr[:, 0:3]
+    search_pos = combined_arr[:, 3:6]
+
+    d1 = target_map_data[target_pos[:, 0], target_pos[:, 1], target_pos[:, 2]]
+    d2 = search_map_data[search_pos[:, 0], search_pos[:, 1], search_pos[:, 2]]
+
+    d1 = np.where(d1 <= 0, 0.0, d1)
+    d2 = np.where(d2 <= 0, 0.0, d1)
+
+    pd1 = np.where(d1 <= 0, 0.0, d1 - ave1)
+    pd2 = np.where(d2 <= 0, 0.0, d2 - ave2)
+
+    cc = np.sum(np.multiply(d1, d2))
+    pcc = np.sum(np.multiply(pd1, pd2))
+
+    target_zero_mask = target_map_data[target_pos[:, 0], target_pos[:, 1], target_pos[:, 2]] == 0
+    target_non_zero_mask = target_map_data[target_pos[:, 0], target_pos[:, 1], target_pos[:, 2]] > 0
+    search_non_zero_mask = search_map_data[search_pos[:, 0], search_pos[:, 1], search_pos[:, 2]] > 0
+    search_non_zero_count = np.count_nonzero(np.multiply(target_zero_mask, search_non_zero_mask))
+
+    trimmed_target_vec = target_map_vec[target_pos[:, 0], target_pos[:, 1], target_pos[:, 2]]
+    trimmed_search_vec = search_map_vec[search_pos[:, 0], search_pos[:, 1], search_pos[:, 2]]
+
+    total += search_non_zero_count
+
+    sco_arr = np.zeros_like(search_map_data)
+    sco = np.einsum("ij,ij->i", trimmed_target_vec, trimmed_search_vec)
+    sco_arr[search_pos[:, 0], search_pos[:, 1], search_pos[:, 2]] = sco
+    sco_sum = np.sum(sco_arr)
+    Nm = np.count_nonzero(np.multiply(target_non_zero_mask, search_non_zero_mask))
+
+    print(
+        "Overlap="
+        + str(float(Nm) / float(total))
+        + " "
+        + str(Nm) + "/" + str(total)
+        + " CC="
+        + str(cc / (std1 * std2))
+        + " PCC="
+        + str(pcc / (pstd1 * pstd2))
+    )
+
+    print("Score=", sco_sum)
+    return sco_arr
+
+
+def calc_angle_comb(ang_interval):
+    """ Calculate the all the possible combination of angles given the interval in degrees"""
+
+    x_angle = []
+    y_angle = []
+    z_angle = []
+
+    i = 0
+    while i < 360:
+        x_angle.append(i)
+        y_angle.append(i)
+        i += ang_interval
+
+    i = 0
+    while i <= 180:
+        z_angle.append(i)
+        i += ang_interval
+
+    angle_comb = np.array(np.meshgrid(x_angle, y_angle, z_angle)).T.reshape(-1, 3)
+    return angle_comb
+
+
+def rot_and_search_fft(data, vec,
+                       dp1, dp2, dp3, dp4,
+                       angle,
+                       target_list,
+                       alpha,
+                       vstd=None, vave=None, pstd=None, pave=None):
+    """ Calculate the best translation for the query map given a rotation angle
+
+    Args:
+        data (numpy.array): The data of query map
+        vec (numpy.array): The vector representation of query map
+        dp1-dp4 (numpy.array): The probability representation of query map
+        angle (list/tuple): The rotation angle
+        target_list (numpy.array) : A list of FFT-transformed results of the target map
+        alpha (float): Parameter for alpha mixing during dot score calculation
+
+    Returns:
+        vec_score (float): Best vector dot product score calculated using FFT
+        vec_trans (list): Best translation in [x,y,z] with vec_score
+        prob_score (float): Best probability score calculated using FFT
+        prob_trans (list): Best translation in [x,y,z] with prob_score
+    """
+
+    # Rotate the query map and vector representation
+    new_vec_array, new_data_array, new_data_array_p1, new_data_array_p2, new_data_array_p3, new_data_array_p4 = rot_mrc_prob(
+        data, vec, dp1, dp2, dp3, dp4, angle)
+
+    # Compose the query FFT list
+
+    # x2 = copy.deepcopy(new_vec_array[..., 0])
+    # y2 = copy.deepcopy(new_vec_array[..., 1])
+    # z2 = copy.deepcopy(new_vec_array[..., 2])
+    #
+    # p21 = copy.deepcopy(new_data_array_p1)
+    # p22 = copy.deepcopy(new_data_array_p2)
+    # p23 = copy.deepcopy(new_data_array_p3)
+    # p24 = copy.deepcopy(new_data_array_p4)
+
+    x2 = new_vec_array[..., 0]
+    y2 = new_vec_array[..., 1]
+    z2 = new_vec_array[..., 2]
+
+    p21 = new_data_array_p1
+    p22 = new_data_array_p2
+    p23 = new_data_array_p3
+    p24 = new_data_array_p4
+
+    query_list_vec = [x2, y2, z2]
+    query_list_prob = [p21, p22, p23, p24]
+
+    # fftw plans initialization
+    a = pyfftw.empty_aligned((x2.shape), dtype="float32")
+    b = pyfftw.empty_aligned((a.shape[0], a.shape[1], a.shape[2] // 2 + 1), dtype="complex64")
+    c = pyfftw.empty_aligned((x2.shape), dtype="float32")
+
+    fft_object = pyfftw.FFTW(a, b, axes=(0, 1, 2))
+    ifft_object = pyfftw.FFTW(b, c, direction="FFTW_BACKWARD", axes=(0, 1, 2), normalise_idft=False)
+
+    # Search for best translation using FFT
+    fft_result_list_vec = fft_search_best_dot(target_list[:3], query_list_vec, a, b, c, fft_object, ifft_object)
+    fft_result_list_prob = fft_search_best_dot(target_list[3:], query_list_prob, a, b, c, fft_object, ifft_object)
+
+    vec_score, vec_trans = find_best_trans_list(fft_result_list_vec)
+    prob_score, prob_trans = find_best_trans_list(fft_result_list_prob)
+
+    mixed_score, mixed_trans = find_best_trans_mixed(fft_result_list_vec,
+                                                     fft_result_list_prob,
+                                                     alpha,
+                                                     vstd, vave,
+                                                     pstd, pave)
+
+    return vec_score, vec_trans, prob_score, prob_trans, mixed_score, mixed_trans
+
+
+def find_best_trans_mixed(vec_fft_results, prob_fft_results, alpha, vstd, vave, pstd, pave):
+    sum_arr_v = sum(vec_fft_results)
+    sum_arr_p = sum(prob_fft_results)
+
+    # z-score normalization
+    sum_arr_v = (sum_arr_v - vave) / vstd
+    sum_arr_p = (sum_arr_p - pave) / pstd
+
+    # alpha mixing
+    sum_arr_mixed = (1 - alpha) * sum_arr_v + alpha * sum_arr_p
+
+    # find the best translation
+    best_score = sum_arr_mixed.max()
+    trans = np.unravel_index(sum_arr_mixed.argmax(), sum_arr_mixed.shape)
+
+    return best_score, trans
+
+
+# convert euler angles to rotation matrix
+def euler2rot(euler):
+    r = R.from_euler('xyz', euler, degrees=True)
+    return r
+
+
+def convert_trans(cen1, cen2, r, trans, xwidth2, dim):
+    trans = np.array(trans)
+
+    if trans[0] > 0.5 * dim:
+        trans[0] -= dim
+    if trans[1] > 0.5 * dim:
+        trans[1] -= dim
+    if trans[2] > 0.5 * dim:
+        trans[2] -= dim
+
+    cen2 = r.apply(cen2)  # rotate the center
+    new_trans = cen1 - (cen2 + trans * xwidth2)  # calculate new translation
+    return new_trans